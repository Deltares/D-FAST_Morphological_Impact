--- conflicted
+++ resolved
@@ -17,11 +17,7 @@
 \pagestyle{empty}
 \includepdf[pages=1, offset=72 -70]{cover/D-FAST-omslag-D-FAST Morphological Impact-RN.pdf} % links-rechts past precies
 \cleardoublepage
-<<<<<<< HEAD
-\title{D-FAST\\ Morphological Impact 3.1}
-=======
-\title{D-FAST\\ Morphological Impact 3.0.0}
->>>>>>> e5dfc610
+\title{D-FAST\\ Morphological Impact 3.1.0}
 \subtitle{}
 \manualtype{Release Notes}
 %\distribution{Released for: \newline \phantom{M} \dfmi version 3.1 or higher}
@@ -37,13 +33,8 @@
 \section{Release contents}
 
 \begin{tabular}{ll}
-<<<<<<< HEAD
-Description: & \dfastmi version 3.1.0 \\
+Description: & \dfastmi \\
 Version: & 3.1.0 \\
-=======
-Description: & \dfastmi \\
-Version: & 3.0.0 \\
->>>>>>> e5dfc610
 Status & release
 \end{tabular}
 
