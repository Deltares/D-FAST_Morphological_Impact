import os
import sys
from contextlib import contextmanager
from io import StringIO

import netCDF4
import pytest

import dfastmi.batch.core
from dfastmi.io.ApplicationSettingsHelper import ApplicationSettingsHelper
<<<<<<< HEAD
from dfastmi.io.CelerObject import CelerDischarge, CelerProperties
=======
from dfastmi.io.ConfigFileOperations import ConfigFileOperations
from dfastmi.io.RiversObject import RiversObject
>>>>>>> 7f5e9482
from dfastmi.io.Reach import Reach
from dfastmi.io.RiversObject import RiversObject
from dfastmi.kernel.typehints import Vector


@contextmanager
def captured_output():
    new_out, new_err = StringIO(), StringIO()
    old_out, old_err = sys.stdout, sys.stderr
    try:
        sys.stdout, sys.stderr = new_out, new_err
        yield sys.stdout, sys.stderr
    finally:
        sys.stdout, sys.stderr = old_out, old_err


def compare_text_files(dir1, dir2, file1, file2=None, prefixes=None):
    result = open(dir1 + os.sep + file1, "r").read().splitlines()
    if file2 is None:
        file2 = file1
    refstr = open(dir2 + os.sep + file2, "r").read().splitlines()
    if not prefixes is None:
        result = [x for x in result if not x.startswith(prefixes)]
        refstr = [x for x in refstr if not x.startswith(prefixes)]
    assert result == refstr


def compare_netcdf_fields(dir1, dir2, file, fields):
    ncRes = netCDF4.Dataset(dir1 + os.sep + file)
    ncRef = netCDF4.Dataset(dir2 + os.sep + file)
    for f in fields:
        result = ncRes.variables[f]
        refdat = ncRef.variables[f]
        assert (result[...] == refdat[...]).all()


class Test_batch_mode:
    def test_batch_mode_00(self):
        """
        Testing batch_mode: missing configuration file.
        """
        ApplicationSettingsHelper.load_program_texts("dfastmi/messages.NL.ini")
        rivers = RiversObject("dfastmi/Dutch_rivers_v1.ini")
        with captured_output() as (out, err):
            dfastmi.batch.core.batch_mode("config.cfg", rivers, False)
        outstr = out.getvalue().splitlines()
        #
        # for s in outstr:
        #    print(s)
        self.maxDiff = None
        assert outstr == ["[Errno 2] No such file or directory: 'config.cfg'"]

    def test_batch_mode_01(self):
        """
        Testing batch_mode: running configuration file - Dutch report.
        """
        ApplicationSettingsHelper.load_program_texts("dfastmi/messages.NL.ini")
        rivers = RiversObject("dfastmi/Dutch_rivers_v1.ini")
        cwd = os.getcwd()
        tstdir = "tests/c01 - GendtseWaardNevengeul"
        outdir = tstdir + os.sep + "output"
        refdir = tstdir
        try:
            os.chdir(tstdir)
            with captured_output() as (out, err):
                dfastmi.batch.core.batch_mode("c01.cfg", rivers, False)
            outstr = out.getvalue().splitlines()
        finally:
            os.chdir(cwd)
        #
        # for s in outstr:
        #    print(s)
        self.maxDiff = None
        assert outstr == []
        #
<<<<<<< HEAD
        compare_text_files(outdir, refdir, "verslag.run", prefixes=("Dit is versie"))
=======
        compare_text_files(outdir, refdir, "verslag.run", "ref_verslag.run", prefixes=('Dit is versie'))
>>>>>>> 7f5e9482
        #
        compare_text_files(outdir, refdir, "jaargem.out", "ref_jaargem.out")
        compare_text_files(outdir, refdir, "maxmorf.out", "ref_maxmorf.out")
        compare_text_files(outdir, refdir, "minmorf.out", "ref_minmorf.out")

    def test_batch_mode_02(self):
        """
        Testing batch_mode: running configuration file - English report.
        """
        ApplicationSettingsHelper.load_program_texts("dfastmi/messages.UK.ini")
        rivers = RiversObject("dfastmi/Dutch_rivers_v1.ini")
        cwd = os.getcwd()
        tstdir = "tests/c01 - GendtseWaardNevengeul"
        outdir = tstdir + os.sep + "output"
        refdir = tstdir
        try:
            os.chdir(tstdir)
            with captured_output() as (out, err):
                dfastmi.batch.core.batch_mode("c01.cfg", rivers, False)
            outstr = out.getvalue().splitlines()
        finally:
            os.chdir(cwd)
        #
        # for s in outstr:
        #    print(s)
        self.maxDiff = None
        assert outstr == []
        #
<<<<<<< HEAD
        compare_text_files(outdir, refdir, "report.txt", prefixes=("This is version"))
=======
        compare_text_files(outdir, refdir, "report.txt", "ref_report.txt", prefixes=('This is version'))
>>>>>>> 7f5e9482
        #
        compare_text_files(outdir, refdir, "yearavg_dzb.out", "ref_jaargem.out")
        compare_text_files(outdir, refdir, "max_dzb.out", "ref_maxmorf.out")
        compare_text_files(outdir, refdir, "min_dzb.out", "ref_minmorf.out")

    def test_batch_mode_03(self):
        """
        Testing batch_mode: Qmin = 4000 run with netCDF files (UK).
        Version 1 configuration files.
        """
        ApplicationSettingsHelper.load_program_texts("dfastmi/messages.UK.ini")
        rivers = RiversObject("dfastmi/Dutch_rivers_v1.ini")
        cwd = os.getcwd()
        tstdir = "tests/c01 - GendtseWaardNevengeul"
        outdir = tstdir + os.sep + "output"
        refdir = tstdir + os.sep + "ref_Qmin_Q4000"
        try:
            os.chdir(tstdir)
            with captured_output() as (out, err):
                dfastmi.batch.core.batch_mode("Qmin_4000.cfg", rivers, False)
            outstr = out.getvalue().splitlines()
        finally:
            os.chdir(cwd)
        #
        self.maxDiff = None
        print(outstr)
        assert outstr == []
        #
        compare_text_files(outdir, refdir, "report.txt", prefixes=("This is version"))
        #
        compare_netcdf_fields(
            outdir,
            refdir,
            "dfastmi_results.nc",
            ["mesh2d_node_x", "mesh2d_node_y", "avgdzb", "mindzb", "maxdzb"],
        )

    def test_batch_mode_04(self):
        """
        Testing batch_mode: Qmin = 4000 run with netCDF files (UK).
        Version 2 configuration files ... special backward consistent river configuration.
        """
        ApplicationSettingsHelper.load_program_texts("dfastmi/messages.UK.ini")
        cwd = os.getcwd()
        tstdir = "tests/c01 - GendtseWaardNevengeul"
        outdir = tstdir + os.sep + "output"
        refdir = tstdir + os.sep + "ref_Qmin_Q4000"
        try:
            os.chdir(tstdir)
            rivers = RiversObject("rivers_Q4000_v2.ini")
            with captured_output() as (out, err):
                dfastmi.batch.core.batch_mode("Qmin_4000_v2.cfg", rivers, False)
            outstr = out.getvalue().splitlines()
        finally:
            os.chdir(cwd)
        #
        self.maxDiff = None
        print(outstr)
        assert outstr == []
        #
        compare_text_files(outdir, refdir, "report.txt", prefixes=("This is version"))
        #
        compare_netcdf_fields(
            outdir,
            refdir,
            "dfastmi_results.nc",
            ["mesh2d_node_x", "mesh2d_node_y", "avgdzb", "mindzb", "maxdzb"],
        )

    def test_batch_mode_05(self):
        """
        Same as test_batch_mode_04 but includes centreline snapping.
        """
        ApplicationSettingsHelper.load_program_texts("dfastmi/messages.UK.ini")
        cwd = os.getcwd()
        tstdir = "tests/c01 - GendtseWaardNevengeul"
        outdir = tstdir + os.sep + "output_rkm"
        refdir = tstdir + os.sep + "ref_Qmin_Q4000_rkm"
        try:
            os.chdir(tstdir)
            rivers = RiversObject("rivers_Q4000_v2.ini")
            with captured_output() as (out, err):
                dfastmi.batch.core.batch_mode("Qmin_4000_v2_rkm.cfg", rivers, False)
            outstr = out.getvalue().splitlines()
        finally:
            os.chdir(cwd)
        #
        compare_text_files(outdir, refdir, "report.txt", prefixes=("This is version"))
        #
        compare_netcdf_fields(
            outdir,
            refdir,
            "dfastmi_results.nc",
            ["mesh2d_node_x", "mesh2d_node_y", "avgdzb", "mindzb", "maxdzb"],
        )
        #
        compare_netcdf_fields(
            outdir,
            refdir,
            "projected_mesh.nc",
            ["mesh2d_node_x", "mesh2d_node_y", "avgdzb"],
        )
        #
        compare_netcdf_fields(
            outdir,
            refdir,
            "sedimentation_weights.nc",
            [
                "mesh2d_node_x",
                "mesh2d_node_y",
                "interest_region",
                "sed_area",
                "ero_area",
                "wght_estimate1",
                "wbin",
            ],
        )
        #
        compare_text_files(outdir, refdir, "sedimentation_volumes.xyz")

    def test_batch_mode_06(self):
        """
        Same as test_batch_mode_05 but sets Tide = True and uses 2 time steps.
        """
        ApplicationSettingsHelper.load_program_texts("dfastmi/messages.UK.ini")
        cwd = os.getcwd()
        tstdir = "tests/c01 - GendtseWaardNevengeul"
        outdir = tstdir + os.sep + "output_tide"
        refdir = tstdir + os.sep + "ref_Qmin_Q4000_rkm"
        try:
            os.chdir(tstdir)
            rivers = RiversObject("rivers_Q4000_v2_tide.ini")
            with captured_output() as (out, err):
                dfastmi.batch.core.batch_mode("Qmin_4000_v2_tide.cfg", rivers, False)
            outstr = out.getvalue().splitlines()
        finally:
            os.chdir(cwd)
        #
        compare_text_files(outdir, refdir, "report.txt", prefixes=("This is version"))
        #
        compare_netcdf_fields(
            outdir,
            refdir,
            "dfastmi_results.nc",
            ["mesh2d_node_x", "mesh2d_node_y", "avgdzb", "mindzb", "maxdzb"],
        )
        #
        compare_netcdf_fields(
            outdir,
            refdir,
            "projected_mesh.nc",
            ["mesh2d_node_x", "mesh2d_node_y", "avgdzb"],
        )
        #
        compare_netcdf_fields(
            outdir,
            refdir,
            "sedimentation_weights.nc",
            [
                "mesh2d_node_x",
                "mesh2d_node_y",
                "interest_region",
                "sed_area",
                "ero_area",
                "wght_estimate1",
                "wbin",
            ],
        )
        #
        compare_text_files(outdir, refdir, "sedimentation_volumes.xyz")

    def given_configuration_file_version_different_as_river_file_version_when_running_batch_mode_core_then_throw_exception_version_mis_match(
        self,
    ):
        """
        Testing is exception is thrown correctly when version number in configuration file mismatches with the river configuration file
        """
        ApplicationSettingsHelper.load_program_texts("dfastmi/messages.UK.ini")
        rivers = RiversObject("dfastmi/Dutch_rivers_v1.ini")
        cwd = os.getcwd()
        tstdir = "tests/c01 - GendtseWaardNevengeul"
        try:
            os.chdir(tstdir)
            config_file = "Qmin_4000_v2.cfg"
            config = ConfigFileOperations.load_configuration_file(config_file)
            rootdir = os.path.dirname(config_file)
            with pytest.raises(Exception) as cm:
                dfastmi.batch.core.batch_mode_core(rivers, False, config, rootdir)
            assert (
                str(cm.value)
                == "Version number of configuration file (2.0) must match version number of rivers file (1.0)"
            )
        finally:
            os.chdir(cwd)

<<<<<<< HEAD

class Test_batch_countq:
    @pytest.mark.parametrize(
        "vector_data, expected_non_empty_discharges_count",
        [
            ([0.123, None, 0.456, 0.789, None], 3),
            ([0.123, 0.123, 0.456, 0.789, 0.123], 5),
            ([None, None, None, None, None], 0),
        ],
    )
    def given_vector_with_discharges_when_countq_then_return_expected_amount_of_non_empty_discharges(
        self, vector_data: Vector, expected_non_empty_discharges_count: int
    ):
        assert (
            dfastmi.batch.core.countQ(vector_data)
            == expected_non_empty_discharges_count
        )


class Test_batch_write_report:
    @pytest.mark.parametrize("slength", [0.2, 1.2])
    def given_input_data_with_varying_slength_when_write_report_then_expect_messages_written_in_report(
        self, slength: float
    ):
=======
class Test_batch_countq():       
    @pytest.mark.parametrize("vector_data, expected_non_empty_discharges_count", [
        ([0.123, None, 0.456, 0.789, None], 3),
        ([0.123, 0.123, 0.456, 0.789, 0.123], 5),
        ([None, None, None, None, None], 0),
    ])    
    def given_vector_with_discharges_when_countq_then_return_expected_amount_of_non_empty_discharges(self, vector_data: Vector, expected_non_empty_discharges_count: int):
        assert dfastmi.batch.core.count_discharges(vector_data) == expected_non_empty_discharges_count
 
class Test_batch_write_report():   
    @pytest.mark.parametrize("slength", [
        0.2,
        1.2
    ])       
    def given_input_data_with_varying_slength_when_write_report_then_expect_messages_written_in_report(self, slength :float):
>>>>>>> 7f5e9482
        report = StringIO()
        reach = "reach"
        q_location = "location"
        q_threshold = 0.1
        q_bankfull = 0.4
        q_stagnant = 0.7
        tstag = 0.1
        q_fit = [0.1, 0.1]
        Q = [0.2, 0.2, 0.2]
        T = [0.3, 0.3, 0.3]

        ApplicationSettingsHelper.PROGTEXTS = None
<<<<<<< HEAD

        dfastmi.batch.core.write_report(
            report,
            reach,
            q_location,
            q_threshold,
            q_bankfull,
            q_stagnant,
            tstag,
            q_fit,
            Q,
            T,
            slength,
        )

        report_lines = report.getvalue().split("\n")

        prefix = "No message found for "
        assert prefix + "reach" in report_lines
        assert prefix + "report_qthreshold" in report_lines
        assert prefix + "report_qbankfull" in report_lines
        assert prefix + "closed_barriers" in report_lines
        assert prefix + "char_discharge" in report_lines
        assert report_lines.count(prefix + "char_discharge") == 3
        assert prefix + "char_period" in report_lines
        assert report_lines.count(prefix + "char_period") == 3
        assert prefix + "need_multiple_input" in report_lines
        assert prefix + "lowwater" in report_lines
        assert prefix + "transition" in report_lines
        assert prefix + "highwater" in report_lines
        assert prefix + "length_estimate" in report_lines
        assert prefix + "prepare_input" in report_lines


class Test_get_levels_v2:

    @pytest.fixture
    def reach(self):
        reach = Reach()
        reach.hydro_q = [6.7, 8.9, 10.1]
        reach.autotime = True
        reach.qfit = [11.11, 12.12]
        reach.celer_form = 1
        reach.celer_object = CelerProperties()
        reach.celer_object.prop_q = [13.13, 14.14]
        reach.celer_object.prop_c = [15.13, 16.14]
        return reach

    def given_auto_time_true_when_get_levels_v2_then_return_expected_values(
        self, reach: Reach
    ):
        reach.qstagnant = 4.5
        q_threshold = 1.2
        nwidth = 3.4

        Q, apply_q, time_mi, tstag, T, rsigma, celerity = (
            dfastmi.batch.core.get_levels_v2(reach, q_threshold, nwidth)
        )

        assert Q == [6.7, 8.9, 10.1]
        assert apply_q == (True, True, True)
        assert time_mi == (0.0, 0.0, 1.0)
        assert tstag == 0
        assert T == (0.0, 0.0, 1.0)
        assert rsigma == (1.0, 1.0, 0.0)
        assert celerity == (15.13, 15.13, 15.13)

    def given_auto_time_true_when_get_levels_v2_then_return_values_have_expected_length(
        self, reach: Reach
    ):
        reach.qstagnant = 4.5
        q_threshold = 1.2
        nwidth = 3.4

        Q, apply_q, time_mi, tstag, T, rsigma, celerity = (
            dfastmi.batch.core.get_levels_v2(reach, q_threshold, nwidth)
        )

        assert len(Q) == len(reach.hydro_q)
        assert len(apply_q) == len(reach.hydro_q)
        assert len(time_mi) == len(reach.hydro_q)
        assert tstag == 0
        assert len(T) == len(reach.hydro_q)
        assert len(rsigma) == len(reach.hydro_q)
        assert len(celerity) == len(reach.hydro_q)

    def given_auto_time_true_with_qstagnant_above_one_Q_when_get_levels_v2_then_return_expected_values_with_one_celerity_zero(
        self, reach: Reach
    ):
        reach.qstagnant = 7.8
        q_threshold = 7.3
        nwidth = 3.4

        Q, apply_q, time_mi, tstag, T, rsigma, celerity = (
            dfastmi.batch.core.get_levels_v2(reach, q_threshold, nwidth)
        )

        assert Q == [6.7, 8.9, 10.1]
        assert apply_q == (True, True, True)
        assert time_mi == (0.0, 0.0, 1.0)
        assert tstag == 0
        assert T == (0.0, 0.0, 1.0)
        assert rsigma == (1.0, 1.0, 0.0)
        assert celerity == (0.0, 15.13, 15.13)

    def given_auto_time_true_with_multiple_qstagnant_above_Q_when_get_levels_v2_then_return_expected_values_with_multiple_celerity_zero(
        self, reach: Reach
    ):
        reach.qstagnant = 9.0
        q_threshold = 7.3
        nwidth = 3.4

        Q, apply_q, time_mi, tstag, T, rsigma, celerity = (
            dfastmi.batch.core.get_levels_v2(reach, q_threshold, nwidth)
        )

        assert Q == [6.7, 8.9, 10.1]
        assert apply_q == (True, True, True)
        assert time_mi == (0.0, 0.0, 1.0)
        assert tstag == 0
        assert T == (0.0, 0.0, 1.0)
        assert rsigma == (1.0, 1.0, 0.0)
        assert celerity == (0.0, 0.0, 15.13)

    def given_auto_time_false_when_get_levels_v2_then_return_expected_values(
        self, reach: Reach
    ):
        reach.qstagnant = 4.5
        reach.autotime = False
        reach.hydro_t = [0.0, 1.0, 0.0]
        q_threshold = 1.2
        nwidth = 3.4

        Q, apply_q, time_mi, tstag, T, rsigma, celerity = (
            dfastmi.batch.core.get_levels_v2(reach, q_threshold, nwidth)
        )

        assert Q == [6.7, 8.9, 10.1]
        assert apply_q == (True, True, True)
        assert time_mi == (0.0, 1.0, 0.0)
        assert tstag == 0
        assert T == (0.0, 1.0, 0.0)
        assert rsigma == (1.0, 0.0, 1.0)
        assert celerity == (15.13, 15.13, 15.13)

    def given_auto_time_false_and_celer_discharge_when_get_levels_v2_then_return_expected_values(
        self, reach: Reach
    ):
        reach.qstagnant = 4.5
        reach.autotime = False
        reach.celer_form = 2
        reach.celer_object = CelerDischarge()
        reach.celer_object.cdisch = [1.0, 1.0]
        reach.hydro_t = [0.0, 1.0, 0.0]
        q_threshold = 1.2
        nwidth = 3.4

        Q, apply_q, time_mi, tstag, T, rsigma, celerity = (
            dfastmi.batch.core.get_levels_v2(reach, q_threshold, nwidth)
        )

        assert Q == [6.7, 8.9, 10.1]
        assert apply_q == (True, True, True)
        assert time_mi == (0.0, 1.0, 0.0)
        assert tstag == 0
        assert T == (0.0, 1.0, 0.0)
        assert rsigma == (1.0, 0.0, 1.0)
        assert celerity == (6.7, 8.9, 10.1)
=======
        
        dfastmi.batch.core.write_report(report, reach, q_location, q_threshold, q_bankfull, q_stagnant, tstag, q_fit, Q, T, slength)

        report_lines = report.getvalue().split('\n')
                
        prefix = 'No message found for '
        assert prefix + 'reach' in report_lines
        assert prefix + 'report_qthreshold' in report_lines
        assert prefix + 'report_qbankfull' in report_lines
        assert prefix + 'closed_barriers' in report_lines
        assert prefix + 'char_discharge' in report_lines
        assert report_lines.count(prefix + 'char_discharge') == 3
        assert prefix + 'char_period' in report_lines
        assert report_lines.count(prefix + 'char_period') == 3
        assert prefix + 'need_multiple_input' in report_lines
        assert prefix + 'lowwater' in report_lines
        assert prefix + 'transition' in report_lines
        assert prefix + 'highwater' in report_lines
        assert prefix + 'length_estimate' in report_lines
        assert prefix + 'prepare_input' in report_lines
         
>>>>>>> 7f5e9482
<|MERGE_RESOLUTION|>--- conflicted
+++ resolved
@@ -1,23 +1,17 @@
 import os
 import sys
+import netCDF4
+import pytest
+import dfastmi.batch.core
+
 from contextlib import contextmanager
 from io import StringIO
-
-import netCDF4
-import pytest
-
-import dfastmi.batch.core
 from dfastmi.io.ApplicationSettingsHelper import ApplicationSettingsHelper
-<<<<<<< HEAD
-from dfastmi.io.CelerObject import CelerDischarge, CelerProperties
-=======
 from dfastmi.io.ConfigFileOperations import ConfigFileOperations
 from dfastmi.io.RiversObject import RiversObject
->>>>>>> 7f5e9482
 from dfastmi.io.Reach import Reach
-from dfastmi.io.RiversObject import RiversObject
+from dfastmi.io.CelerObject import CelerProperties, CelerDischarge
 from dfastmi.kernel.typehints import Vector
-
 
 @contextmanager
 def captured_output():
@@ -40,7 +34,6 @@
         refstr = [x for x in refstr if not x.startswith(prefixes)]
     assert result == refstr
 
-
 def compare_netcdf_fields(dir1, dir2, file, fields):
     ncRes = netCDF4.Dataset(dir1 + os.sep + file)
     ncRef = netCDF4.Dataset(dir2 + os.sep + file)
@@ -49,8 +42,7 @@
         refdat = ncRef.variables[f]
         assert (result[...] == refdat[...]).all()
 
-
-class Test_batch_mode:
+class Test_batch_mode():
     def test_batch_mode_00(self):
         """
         Testing batch_mode: missing configuration file.
@@ -61,7 +53,7 @@
             dfastmi.batch.core.batch_mode("config.cfg", rivers, False)
         outstr = out.getvalue().splitlines()
         #
-        # for s in outstr:
+        #for s in outstr:
         #    print(s)
         self.maxDiff = None
         assert outstr == ["[Errno 2] No such file or directory: 'config.cfg'"]
@@ -84,16 +76,12 @@
         finally:
             os.chdir(cwd)
         #
-        # for s in outstr:
+        #for s in outstr:
         #    print(s)
         self.maxDiff = None
         assert outstr == []
         #
-<<<<<<< HEAD
-        compare_text_files(outdir, refdir, "verslag.run", prefixes=("Dit is versie"))
-=======
         compare_text_files(outdir, refdir, "verslag.run", "ref_verslag.run", prefixes=('Dit is versie'))
->>>>>>> 7f5e9482
         #
         compare_text_files(outdir, refdir, "jaargem.out", "ref_jaargem.out")
         compare_text_files(outdir, refdir, "maxmorf.out", "ref_maxmorf.out")
@@ -117,16 +105,12 @@
         finally:
             os.chdir(cwd)
         #
-        # for s in outstr:
+        #for s in outstr:
         #    print(s)
         self.maxDiff = None
         assert outstr == []
         #
-<<<<<<< HEAD
-        compare_text_files(outdir, refdir, "report.txt", prefixes=("This is version"))
-=======
         compare_text_files(outdir, refdir, "report.txt", "ref_report.txt", prefixes=('This is version'))
->>>>>>> 7f5e9482
         #
         compare_text_files(outdir, refdir, "yearavg_dzb.out", "ref_jaargem.out")
         compare_text_files(outdir, refdir, "max_dzb.out", "ref_maxmorf.out")
@@ -155,7 +139,7 @@
         print(outstr)
         assert outstr == []
         #
-        compare_text_files(outdir, refdir, "report.txt", prefixes=("This is version"))
+        compare_text_files(outdir, refdir, "report.txt", prefixes=('This is version'))
         #
         compare_netcdf_fields(
             outdir,
@@ -187,7 +171,7 @@
         print(outstr)
         assert outstr == []
         #
-        compare_text_files(outdir, refdir, "report.txt", prefixes=("This is version"))
+        compare_text_files(outdir, refdir, "report.txt", prefixes=('This is version'))
         #
         compare_netcdf_fields(
             outdir,
@@ -214,7 +198,7 @@
         finally:
             os.chdir(cwd)
         #
-        compare_text_files(outdir, refdir, "report.txt", prefixes=("This is version"))
+        compare_text_files(outdir, refdir, "report.txt", prefixes=('This is version'))
         #
         compare_netcdf_fields(
             outdir,
@@ -234,15 +218,7 @@
             outdir,
             refdir,
             "sedimentation_weights.nc",
-            [
-                "mesh2d_node_x",
-                "mesh2d_node_y",
-                "interest_region",
-                "sed_area",
-                "ero_area",
-                "wght_estimate1",
-                "wbin",
-            ],
+            ["mesh2d_node_x", "mesh2d_node_y", "interest_region", "sed_area", "ero_area", "wght_estimate1", "wbin"],
         )
         #
         compare_text_files(outdir, refdir, "sedimentation_volumes.xyz")
@@ -265,7 +241,7 @@
         finally:
             os.chdir(cwd)
         #
-        compare_text_files(outdir, refdir, "report.txt", prefixes=("This is version"))
+        compare_text_files(outdir, refdir, "report.txt", prefixes=('This is version'))
         #
         compare_netcdf_fields(
             outdir,
@@ -285,27 +261,17 @@
             outdir,
             refdir,
             "sedimentation_weights.nc",
-            [
-                "mesh2d_node_x",
-                "mesh2d_node_y",
-                "interest_region",
-                "sed_area",
-                "ero_area",
-                "wght_estimate1",
-                "wbin",
-            ],
+            ["mesh2d_node_x", "mesh2d_node_y", "interest_region", "sed_area", "ero_area", "wght_estimate1", "wbin"],
         )
         #
         compare_text_files(outdir, refdir, "sedimentation_volumes.xyz")
 
-    def given_configuration_file_version_different_as_river_file_version_when_running_batch_mode_core_then_throw_exception_version_mis_match(
-        self,
-    ):
+    def given_configuration_file_version_different_as_river_file_version_when_running_batch_mode_core_then_throw_exception_version_mis_match(self):
         """
         Testing is exception is thrown correctly when version number in configuration file mismatches with the river configuration file
         """
         ApplicationSettingsHelper.load_program_texts("dfastmi/messages.UK.ini")
-        rivers = RiversObject("dfastmi/Dutch_rivers_v1.ini")
+        rivers = RiversObject("dfastmi/Dutch_rivers_v1.ini")            
         cwd = os.getcwd()
         tstdir = "tests/c01 - GendtseWaardNevengeul"
         try:
@@ -315,39 +281,10 @@
             rootdir = os.path.dirname(config_file)
             with pytest.raises(Exception) as cm:
                 dfastmi.batch.core.batch_mode_core(rivers, False, config, rootdir)
-            assert (
-                str(cm.value)
-                == "Version number of configuration file (2.0) must match version number of rivers file (1.0)"
-            )
-        finally:
-            os.chdir(cwd)
-
-<<<<<<< HEAD
-
-class Test_batch_countq:
-    @pytest.mark.parametrize(
-        "vector_data, expected_non_empty_discharges_count",
-        [
-            ([0.123, None, 0.456, 0.789, None], 3),
-            ([0.123, 0.123, 0.456, 0.789, 0.123], 5),
-            ([None, None, None, None, None], 0),
-        ],
-    )
-    def given_vector_with_discharges_when_countq_then_return_expected_amount_of_non_empty_discharges(
-        self, vector_data: Vector, expected_non_empty_discharges_count: int
-    ):
-        assert (
-            dfastmi.batch.core.countQ(vector_data)
-            == expected_non_empty_discharges_count
-        )
-
-
-class Test_batch_write_report:
-    @pytest.mark.parametrize("slength", [0.2, 1.2])
-    def given_input_data_with_varying_slength_when_write_report_then_expect_messages_written_in_report(
-        self, slength: float
-    ):
-=======
+            assert str(cm.value) == 'Version number of configuration file (2.0) must match version number of rivers file (1.0)'
+        finally:
+            os.chdir(cwd)
+
 class Test_batch_countq():       
     @pytest.mark.parametrize("vector_data, expected_non_empty_discharges_count", [
         ([0.123, None, 0.456, 0.789, None], 3),
@@ -363,7 +300,6 @@
         1.2
     ])       
     def given_input_data_with_varying_slength_when_write_report_then_expect_messages_written_in_report(self, slength :float):
->>>>>>> 7f5e9482
         report = StringIO()
         reach = "reach"
         q_location = "location"
@@ -374,178 +310,8 @@
         q_fit = [0.1, 0.1]
         Q = [0.2, 0.2, 0.2]
         T = [0.3, 0.3, 0.3]
-
+        
         ApplicationSettingsHelper.PROGTEXTS = None
-<<<<<<< HEAD
-
-        dfastmi.batch.core.write_report(
-            report,
-            reach,
-            q_location,
-            q_threshold,
-            q_bankfull,
-            q_stagnant,
-            tstag,
-            q_fit,
-            Q,
-            T,
-            slength,
-        )
-
-        report_lines = report.getvalue().split("\n")
-
-        prefix = "No message found for "
-        assert prefix + "reach" in report_lines
-        assert prefix + "report_qthreshold" in report_lines
-        assert prefix + "report_qbankfull" in report_lines
-        assert prefix + "closed_barriers" in report_lines
-        assert prefix + "char_discharge" in report_lines
-        assert report_lines.count(prefix + "char_discharge") == 3
-        assert prefix + "char_period" in report_lines
-        assert report_lines.count(prefix + "char_period") == 3
-        assert prefix + "need_multiple_input" in report_lines
-        assert prefix + "lowwater" in report_lines
-        assert prefix + "transition" in report_lines
-        assert prefix + "highwater" in report_lines
-        assert prefix + "length_estimate" in report_lines
-        assert prefix + "prepare_input" in report_lines
-
-
-class Test_get_levels_v2:
-
-    @pytest.fixture
-    def reach(self):
-        reach = Reach()
-        reach.hydro_q = [6.7, 8.9, 10.1]
-        reach.autotime = True
-        reach.qfit = [11.11, 12.12]
-        reach.celer_form = 1
-        reach.celer_object = CelerProperties()
-        reach.celer_object.prop_q = [13.13, 14.14]
-        reach.celer_object.prop_c = [15.13, 16.14]
-        return reach
-
-    def given_auto_time_true_when_get_levels_v2_then_return_expected_values(
-        self, reach: Reach
-    ):
-        reach.qstagnant = 4.5
-        q_threshold = 1.2
-        nwidth = 3.4
-
-        Q, apply_q, time_mi, tstag, T, rsigma, celerity = (
-            dfastmi.batch.core.get_levels_v2(reach, q_threshold, nwidth)
-        )
-
-        assert Q == [6.7, 8.9, 10.1]
-        assert apply_q == (True, True, True)
-        assert time_mi == (0.0, 0.0, 1.0)
-        assert tstag == 0
-        assert T == (0.0, 0.0, 1.0)
-        assert rsigma == (1.0, 1.0, 0.0)
-        assert celerity == (15.13, 15.13, 15.13)
-
-    def given_auto_time_true_when_get_levels_v2_then_return_values_have_expected_length(
-        self, reach: Reach
-    ):
-        reach.qstagnant = 4.5
-        q_threshold = 1.2
-        nwidth = 3.4
-
-        Q, apply_q, time_mi, tstag, T, rsigma, celerity = (
-            dfastmi.batch.core.get_levels_v2(reach, q_threshold, nwidth)
-        )
-
-        assert len(Q) == len(reach.hydro_q)
-        assert len(apply_q) == len(reach.hydro_q)
-        assert len(time_mi) == len(reach.hydro_q)
-        assert tstag == 0
-        assert len(T) == len(reach.hydro_q)
-        assert len(rsigma) == len(reach.hydro_q)
-        assert len(celerity) == len(reach.hydro_q)
-
-    def given_auto_time_true_with_qstagnant_above_one_Q_when_get_levels_v2_then_return_expected_values_with_one_celerity_zero(
-        self, reach: Reach
-    ):
-        reach.qstagnant = 7.8
-        q_threshold = 7.3
-        nwidth = 3.4
-
-        Q, apply_q, time_mi, tstag, T, rsigma, celerity = (
-            dfastmi.batch.core.get_levels_v2(reach, q_threshold, nwidth)
-        )
-
-        assert Q == [6.7, 8.9, 10.1]
-        assert apply_q == (True, True, True)
-        assert time_mi == (0.0, 0.0, 1.0)
-        assert tstag == 0
-        assert T == (0.0, 0.0, 1.0)
-        assert rsigma == (1.0, 1.0, 0.0)
-        assert celerity == (0.0, 15.13, 15.13)
-
-    def given_auto_time_true_with_multiple_qstagnant_above_Q_when_get_levels_v2_then_return_expected_values_with_multiple_celerity_zero(
-        self, reach: Reach
-    ):
-        reach.qstagnant = 9.0
-        q_threshold = 7.3
-        nwidth = 3.4
-
-        Q, apply_q, time_mi, tstag, T, rsigma, celerity = (
-            dfastmi.batch.core.get_levels_v2(reach, q_threshold, nwidth)
-        )
-
-        assert Q == [6.7, 8.9, 10.1]
-        assert apply_q == (True, True, True)
-        assert time_mi == (0.0, 0.0, 1.0)
-        assert tstag == 0
-        assert T == (0.0, 0.0, 1.0)
-        assert rsigma == (1.0, 1.0, 0.0)
-        assert celerity == (0.0, 0.0, 15.13)
-
-    def given_auto_time_false_when_get_levels_v2_then_return_expected_values(
-        self, reach: Reach
-    ):
-        reach.qstagnant = 4.5
-        reach.autotime = False
-        reach.hydro_t = [0.0, 1.0, 0.0]
-        q_threshold = 1.2
-        nwidth = 3.4
-
-        Q, apply_q, time_mi, tstag, T, rsigma, celerity = (
-            dfastmi.batch.core.get_levels_v2(reach, q_threshold, nwidth)
-        )
-
-        assert Q == [6.7, 8.9, 10.1]
-        assert apply_q == (True, True, True)
-        assert time_mi == (0.0, 1.0, 0.0)
-        assert tstag == 0
-        assert T == (0.0, 1.0, 0.0)
-        assert rsigma == (1.0, 0.0, 1.0)
-        assert celerity == (15.13, 15.13, 15.13)
-
-    def given_auto_time_false_and_celer_discharge_when_get_levels_v2_then_return_expected_values(
-        self, reach: Reach
-    ):
-        reach.qstagnant = 4.5
-        reach.autotime = False
-        reach.celer_form = 2
-        reach.celer_object = CelerDischarge()
-        reach.celer_object.cdisch = [1.0, 1.0]
-        reach.hydro_t = [0.0, 1.0, 0.0]
-        q_threshold = 1.2
-        nwidth = 3.4
-
-        Q, apply_q, time_mi, tstag, T, rsigma, celerity = (
-            dfastmi.batch.core.get_levels_v2(reach, q_threshold, nwidth)
-        )
-
-        assert Q == [6.7, 8.9, 10.1]
-        assert apply_q == (True, True, True)
-        assert time_mi == (0.0, 1.0, 0.0)
-        assert tstag == 0
-        assert T == (0.0, 1.0, 0.0)
-        assert rsigma == (1.0, 0.0, 1.0)
-        assert celerity == (6.7, 8.9, 10.1)
-=======
         
         dfastmi.batch.core.write_report(report, reach, q_location, q_threshold, q_bankfull, q_stagnant, tstag, q_fit, Q, T, slength)
 
@@ -566,5 +332,4 @@
         assert prefix + 'highwater' in report_lines
         assert prefix + 'length_estimate' in report_lines
         assert prefix + 'prepare_input' in report_lines
-         
->>>>>>> 7f5e9482
+         