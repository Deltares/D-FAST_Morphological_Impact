import os
from configparser import ConfigParser
from pathlib import Path
from unittest.mock import patch

import pytest
<<<<<<< HEAD
=======
from dfastmi.batch.ConfigurationCheckerLegacy import WAQUA_EXPORT, DFLOWFM_MAP
from dfastmi.io.ConfigFileOperations import ConfigFileOperations, check_configuration
>>>>>>> 7f5e9482

import dfastmi.batch.core
from dfastmi.batch.ConfigurationCheckerLegacy import DFLOWFM_MAP, WAQUA_EXPORT
from dfastmi.io.RiversObject import RiversObject


class Test_batch_save_configuration_file:
    def given_configuration_file_when_save_configuration_file_then_file_is_saved_with_expected_data(
        self, tmp_path
    ):
        expected_lines = [
            "[General]\n",
            "  riverkm     = RiverKM\n",
            "  figuredir   = FigureDir\n",
            "  outputdir   = OutputDir\n",
            "\n",
            "[SomeSection]\n",
            "  reference   = reference\n",
            "  withmeasure = with_measure\n",
        ]

        file_path = tmp_path / "test_file.cfg"
        config = self.sample_config(tmp_path)
<<<<<<< HEAD

        dfastmi.batch.core.save_configuration_file(file_path, config)

        assert os.path.exists(file_path)
        with open(file_path, "r") as file:
=======
        
        ConfigFileOperations.save_configuration_file(file_path, config)
        
        assert os.path.exists(file_path)
        with Path(file_path).open('r', encoding="utf-8") as file:
>>>>>>> 7f5e9482
            file_lines = file.readlines()

        assert len(file_lines) == len(expected_lines)
        assert file_lines == expected_lines

    def sample_config(self, tmp_path):
        config = ConfigParser()
        config["General"] = {
            "RiverKM": tmp_path / "RiverKM",
            "FigureDir": tmp_path / "FigureDir",
            "OutputDir": tmp_path / "OutputDir",
        }
        config["SomeSection"] = {
            "Reference": tmp_path / "reference",
            "WithMeasure": tmp_path / "with_measure",
        }
        return config


class Test_batch_check_configuration:
    @pytest.fixture
    def rivers(self):
        return RiversObject("dfastmi/Dutch_rivers_v1.ini")

    @pytest.fixture
    def config(self):
<<<<<<< HEAD
        return ConfigParser()

    def given_version_when_check_configuration_then_return_false(
        self, rivers: RiversObject, config: ConfigParser
    ):
        assert not dfastmi.batch.core.check_configuration(rivers, config)

    def given_version_with_no_matching_version_when_check_configuration_then_return_false(
        self, rivers: RiversObject, config: ConfigParser
    ):
        config.add_section("General")
        config.set("General", "Version", "0.0")

        assert not dfastmi.batch.core.check_configuration(rivers, config)

    class Test_check_configuration_legacy:
=======
        return  ConfigParser()
    
    def given_version_when_check_configuration_then_return_false(self, rivers : RiversObject, config : ConfigParser):       
        assert not check_configuration(rivers, config)
        
    def given_version_with_no_matching_version_when_check_configuration_then_return_false(self, rivers : RiversObject, config : ConfigParser):       
        config.add_section("General")
        config.set("General", "Version", "0.0")
        
        assert not check_configuration(rivers, config)
    
    class Test_check_configuration_legacy():
>>>>>>> 7f5e9482
        @pytest.fixture
        def rivers(self):
            return RiversObject("dfastmi/Dutch_rivers_v1.ini")

        @pytest.fixture
        def config(self):
<<<<<<< HEAD
            return ConfigParser()

        def given_version_1_when_check_configuration_then_return_false(
            self, rivers: RiversObject, config: ConfigParser
        ):
            assert not dfastmi.batch.core.check_configuration(rivers, config)

        def given_general_section_when_check_configuration_then_return_false(
            self, rivers: RiversObject, config: ConfigParser
        ):
            self.set_valid_general_section(config)

            assert not dfastmi.batch.core.check_configuration(rivers, config)

        def given_general_section_with_qthreshold_when_check_configuration_then_return_false(
            self, rivers: RiversObject, config: ConfigParser
        ):
            self.set_valid_general_section(config)
            config.set("General", "Qthreshold", "100")

            assert not dfastmi.batch.core.check_configuration(rivers, config)

        def given_general_section_with_qthreshold_and_qbankfull_when_check_configuration_then_return_false(
            self, rivers: RiversObject, config: ConfigParser
        ):
            self.set_valid_general_section_with_q_values(config)

            assert not dfastmi.batch.core.check_configuration(rivers, config)

        def given_q_sections_with_discharge_check_configuration_then_return_false(
            self, rivers: RiversObject, config: ConfigParser
        ):
            self.set_valid_general_section_with_q_values(config)
            self.add_q_section_waqua(config)

            assert not dfastmi.batch.core.check_configuration(rivers, config)

        def given_mode_specific_test_with_discharge_check_configuration_then_return_false(
            self, rivers: RiversObject, config: ConfigParser
        ):
            self.set_valid_general_section_with_q_values(config)
            self.add_q_section_fm(config)
            config.set("General", "mode", "test")

            assert not dfastmi.batch.core.check_configuration(rivers, config)

        def given_mode_WAQUA_EXPORT_with_discharge_check_configuration_then_return_true(
            self, rivers: RiversObject, config: ConfigParser
        ):
            self.set_valid_general_section_with_q_values(config)
            self.add_q_section_waqua(config)
            config.set("General", "mode", WAQUA_EXPORT)

            assert dfastmi.batch.core.check_configuration(rivers, config)

        def given_mode_DFLOWFM_MAP_with_discharge_check_configuration_then_return_true(
            self, rivers: RiversObject, config: ConfigParser
        ):
            self.set_valid_general_section_with_q_values(config)
            self.add_q_section_fm(config)
            config.set("General", "mode", DFLOWFM_MAP)

            assert dfastmi.batch.core.check_configuration(rivers, config)

        def set_valid_general_section(self, config: ConfigParser):
=======
            return  ConfigParser()
                    
        def given_version_1_when_check_configuration_then_return_false(self, rivers : RiversObject, config : ConfigParser):
            assert not check_configuration(rivers, config)
            
        def given_general_section_when_check_configuration_then_return_false(self, rivers : RiversObject, config : ConfigParser):
            self.set_valid_general_section(config)
            
            assert not check_configuration(rivers, config)
            
        def given_general_section_with_qthreshold_when_check_configuration_then_return_false(self, rivers : RiversObject, config : ConfigParser):
            self.set_valid_general_section(config)
            config.set("General", "Qthreshold", "100")
            
            assert not check_configuration(rivers, config)
            
        def given_general_section_with_qthreshold_and_qbankfull_when_check_configuration_then_return_false(self, rivers : RiversObject, config : ConfigParser):
            self.set_valid_general_section_with_q_values(config)
            
            assert not check_configuration(rivers, config)
            
        def given_q_sections_with_discharge_check_configuration_then_return_false(self, rivers : RiversObject, config : ConfigParser):           
            self.set_valid_general_section_with_q_values(config)
            self.add_q_section_waqua(config)
            
            assert not check_configuration(rivers, config)
            
        def given_mode_specific_test_with_discharge_check_configuration_then_return_false(self, rivers : RiversObject, config : ConfigParser):
            self.set_valid_general_section_with_q_values(config)
            self.add_q_section_fm(config)
            config.set("General", "mode", "test")
            
            assert not check_configuration(rivers, config)
        
        def given_mode_WAQUA_EXPORT_with_discharge_check_configuration_then_return_true(self, rivers : RiversObject, config : ConfigParser):
            self.set_valid_general_section_with_q_values(config)
            self.add_q_section_waqua(config)
            config.set("General", "mode", WAQUA_EXPORT)
            
            assert check_configuration(rivers, config)
            
        def given_mode_DFLOWFM_MAP_with_discharge_check_configuration_then_return_true(self, rivers : RiversObject, config : ConfigParser):
            self.set_valid_general_section_with_q_values(config)
            self.add_q_section_fm(config)
            config.set("General", "mode", DFLOWFM_MAP)
            
            assert check_configuration(rivers, config)
            
        def set_valid_general_section(self, config : ConfigParser):
>>>>>>> 7f5e9482
            config.add_section("General")
            config.set("General", "Version", "1.0")
            config.set("General", "Branch", "Bovenrijn & Waal")
            config.set("General", "Reach", "Bovenrijn                    km  859-867")

        def set_valid_general_section_with_q_values(self, config: ConfigParser):
            self.set_valid_general_section(config)
            config.set("General", "Qthreshold", "100")
            config.set("General", "Qbankfull", "100")

        def add_q_section_waqua(self, config: ConfigParser):
            config.add_section("Q1")
            config.set("Q1", "Discharge", "1300.0")
            config.add_section("Q2")
            config.set("Q2", "Discharge", "1300.0")
            config.add_section("Q3")
            config.set("Q3", "Discharge", "1300.0")

        def add_q_section_fm(self, config: ConfigParser):
            config.add_section("Q1")
            config.set("Q1", "Discharge", "1300.0")
            config.set("Q1", "Reference", "")
            config.set("Q1", "WithMeasure", "")
            config.add_section("Q2")
            config.set("Q2", "Discharge", "1300.0")
            config.set("Q2", "Reference", "")
            config.set("Q2", "WithMeasure", "")
            config.add_section("Q3")
            config.set("Q3", "Discharge", "1300.0")
            config.set("Q3", "Reference", "")
            config.set("Q3", "WithMeasure", "")

    class Test_check_configuration_v2:
        @pytest.fixture
        def rivers(self):
            return RiversObject("dfastmi/Dutch_rivers_v2.ini")

        @pytest.fixture
        def config(self):
            config = ConfigParser()
            self.set_valid_general_section(config)
<<<<<<< HEAD
            return config

        def given_version_2_when_check_configuration_then_return_false(
            self, rivers: RiversObject
        ):
            assert not dfastmi.batch.core.check_configuration(rivers, ConfigParser())

        def given_general_section_when_check_configuration_then_return_false(
            self, rivers: RiversObject, config: ConfigParser
        ):
            assert not dfastmi.batch.core.check_configuration(rivers, config)

        def given_general_section_and_c_section_when_check_configuration_then_return_false(
            self, rivers: RiversObject, config: ConfigParser
        ):
            config.add_section("C1")

            assert not dfastmi.batch.core.check_configuration(rivers, config)

        def given_only_discharge_in_c_section_when_check_configuration_then_return_false(
            self, rivers: RiversObject, config: ConfigParser
        ):
            config.add_section("C1")
            config.set("C1", "Discharge", "1300.0")

            assert not dfastmi.batch.core.check_configuration(rivers, config)

        def given_partial_c_section_when_check_configuration_then_return_false(
            self, rivers: RiversObject, config: ConfigParser
        ):
            config.add_section("C1")
            config.set("C1", "Discharge", "1300.0")
            config.set("C1", "Reference", "1300.0")

            assert not dfastmi.batch.core.check_configuration(rivers, config)
=======
            return  config
        
        def given_version_2_when_check_configuration_then_return_false(self, rivers : RiversObject):
            assert not check_configuration(rivers, ConfigParser())
        
        def given_general_section_when_check_configuration_then_return_false(self, rivers : RiversObject, config : ConfigParser):           
            assert not check_configuration(rivers, config)
            
        def given_general_section_and_c_section_when_check_configuration_then_return_false(self, rivers : RiversObject, config : ConfigParser):
            config.add_section("C1")
            
            assert not check_configuration(rivers, config)
            
        def given_only_discharge_in_c_section_when_check_configuration_then_return_false(self, rivers : RiversObject, config : ConfigParser):
            config.add_section("C1")
            config.set("C1", "Discharge", "1300.0")
            
            assert not check_configuration(rivers, config)
            
        def given_partial_c_section_when_check_configuration_then_return_false(self, rivers : RiversObject, config : ConfigParser):
            config.add_section("C1")
            config.set("C1", "Discharge", "1300.0")
            config.set("C1", "Reference", "1300.0")
            
            assert not check_configuration(rivers, config)
>>>>>>> 7f5e9482

        def given_c_sections_with_incorrect_values_when_check_configuration_then_return_false(
            self, rivers: RiversObject, config: ConfigParser
        ):
            self.add_c_section(config, "C1", "1300.0")
            self.add_c_section(config, "C2", "1300.0")
            self.add_c_section(config, "C3", "1300.0")
            self.add_c_section(config, "C4", "1300.0")
            self.add_c_section(config, "C5", "1300.0")
            self.add_c_section(config, "C6", "1300.0")
<<<<<<< HEAD

            assert not dfastmi.batch.core.check_configuration(rivers, config)

        def given_correct_c_sections_when_check_configuration_then_return_true(
            self, rivers: RiversObject, config: ConfigParser
        ):
=======
                
            assert not check_configuration(rivers, config)     
                
        def given_correct_c_sections_when_check_configuration_then_return_true(self, rivers : RiversObject, config : ConfigParser):
>>>>>>> 7f5e9482
            self.add_c_section(config, "C1", "1300.0")
            self.add_c_section(config, "C2", "2000.0")
            self.add_c_section(config, "C3", "3000.0")
            self.add_c_section(config, "C4", "4000.0")
            self.add_c_section(config, "C5", "6000.0")
            self.add_c_section(config, "C6", "8000.0")

            with patch.object(Path, "exists") as mock_exists:
                mock_exists.return_value = True
<<<<<<< HEAD
                assert dfastmi.batch.core.check_configuration(rivers, config)

        def set_valid_general_section(self, config: ConfigParser):
=======
                assert check_configuration(rivers, config)
        
        def set_valid_general_section(self, config : ConfigParser):
>>>>>>> 7f5e9482
            config.add_section("General")
            config.set("General", "Version", "2.0")
            config.set("General", "Branch", "Bovenrijn & Waal")
            config.set("General", "Reach", "Bovenrijn                    km  859-867")

        def add_c_section(self, config: ConfigParser, name: str, value: str):
            config.add_section(name)
            config.set(name, "Discharge", value)
            config.set(name, "Reference", value)
            config.set(name, "WithMeasure", value)<|MERGE_RESOLUTION|>--- conflicted
+++ resolved
@@ -1,94 +1,58 @@
 import os
-from configparser import ConfigParser
 from pathlib import Path
 from unittest.mock import patch
-
 import pytest
-<<<<<<< HEAD
-=======
 from dfastmi.batch.ConfigurationCheckerLegacy import WAQUA_EXPORT, DFLOWFM_MAP
 from dfastmi.io.ConfigFileOperations import ConfigFileOperations, check_configuration
->>>>>>> 7f5e9482
 
-import dfastmi.batch.core
-from dfastmi.batch.ConfigurationCheckerLegacy import DFLOWFM_MAP, WAQUA_EXPORT
 from dfastmi.io.RiversObject import RiversObject
+from configparser import ConfigParser
 
-
-class Test_batch_save_configuration_file:
-    def given_configuration_file_when_save_configuration_file_then_file_is_saved_with_expected_data(
-        self, tmp_path
-    ):
+class Test_batch_save_configuration_file():      
+    def given_configuration_file_when_save_configuration_file_then_file_is_saved_with_expected_data(self, tmp_path):
         expected_lines = [
-            "[General]\n",
-            "  riverkm     = RiverKM\n",
-            "  figuredir   = FigureDir\n",
-            "  outputdir   = OutputDir\n",
-            "\n",
-            "[SomeSection]\n",
-            "  reference   = reference\n",
-            "  withmeasure = with_measure\n",
+        "[General]\n",
+        "  riverkm     = RiverKM\n",
+        "  figuredir   = FigureDir\n",
+        "  outputdir   = OutputDir\n",
+        "\n",
+        "[SomeSection]\n",
+        "  reference   = reference\n",
+        "  withmeasure = with_measure\n",
         ]
-
+        
         file_path = tmp_path / "test_file.cfg"
         config = self.sample_config(tmp_path)
-<<<<<<< HEAD
-
-        dfastmi.batch.core.save_configuration_file(file_path, config)
-
-        assert os.path.exists(file_path)
-        with open(file_path, "r") as file:
-=======
         
         ConfigFileOperations.save_configuration_file(file_path, config)
         
         assert os.path.exists(file_path)
         with Path(file_path).open('r', encoding="utf-8") as file:
->>>>>>> 7f5e9482
             file_lines = file.readlines()
-
+            
         assert len(file_lines) == len(expected_lines)
         assert file_lines == expected_lines
-
+        
     def sample_config(self, tmp_path):
         config = ConfigParser()
         config["General"] = {
             "RiverKM": tmp_path / "RiverKM",
             "FigureDir": tmp_path / "FigureDir",
-            "OutputDir": tmp_path / "OutputDir",
+            "OutputDir": tmp_path / "OutputDir"
         }
         config["SomeSection"] = {
             "Reference": tmp_path / "reference",
-            "WithMeasure": tmp_path / "with_measure",
+            "WithMeasure": tmp_path / "with_measure"
         }
         return config
-
-
-class Test_batch_check_configuration:
+    
+class Test_batch_check_configuration():
     @pytest.fixture
     def rivers(self):
-        return RiversObject("dfastmi/Dutch_rivers_v1.ini")
-
+        return  RiversObject("dfastmi/Dutch_rivers_v1.ini")
+    
     @pytest.fixture
     def config(self):
-<<<<<<< HEAD
-        return ConfigParser()
-
-    def given_version_when_check_configuration_then_return_false(
-        self, rivers: RiversObject, config: ConfigParser
-    ):
-        assert not dfastmi.batch.core.check_configuration(rivers, config)
-
-    def given_version_with_no_matching_version_when_check_configuration_then_return_false(
-        self, rivers: RiversObject, config: ConfigParser
-    ):
-        config.add_section("General")
-        config.set("General", "Version", "0.0")
-
-        assert not dfastmi.batch.core.check_configuration(rivers, config)
-
-    class Test_check_configuration_legacy:
-=======
         return  ConfigParser()
     
     def given_version_when_check_configuration_then_return_false(self, rivers : RiversObject, config : ConfigParser):       
@@ -101,80 +65,12 @@
         assert not check_configuration(rivers, config)
     
     class Test_check_configuration_legacy():
->>>>>>> 7f5e9482
         @pytest.fixture
         def rivers(self):
-            return RiversObject("dfastmi/Dutch_rivers_v1.ini")
-
+            return  RiversObject("dfastmi/Dutch_rivers_v1.ini")
+        
         @pytest.fixture
         def config(self):
-<<<<<<< HEAD
-            return ConfigParser()
-
-        def given_version_1_when_check_configuration_then_return_false(
-            self, rivers: RiversObject, config: ConfigParser
-        ):
-            assert not dfastmi.batch.core.check_configuration(rivers, config)
-
-        def given_general_section_when_check_configuration_then_return_false(
-            self, rivers: RiversObject, config: ConfigParser
-        ):
-            self.set_valid_general_section(config)
-
-            assert not dfastmi.batch.core.check_configuration(rivers, config)
-
-        def given_general_section_with_qthreshold_when_check_configuration_then_return_false(
-            self, rivers: RiversObject, config: ConfigParser
-        ):
-            self.set_valid_general_section(config)
-            config.set("General", "Qthreshold", "100")
-
-            assert not dfastmi.batch.core.check_configuration(rivers, config)
-
-        def given_general_section_with_qthreshold_and_qbankfull_when_check_configuration_then_return_false(
-            self, rivers: RiversObject, config: ConfigParser
-        ):
-            self.set_valid_general_section_with_q_values(config)
-
-            assert not dfastmi.batch.core.check_configuration(rivers, config)
-
-        def given_q_sections_with_discharge_check_configuration_then_return_false(
-            self, rivers: RiversObject, config: ConfigParser
-        ):
-            self.set_valid_general_section_with_q_values(config)
-            self.add_q_section_waqua(config)
-
-            assert not dfastmi.batch.core.check_configuration(rivers, config)
-
-        def given_mode_specific_test_with_discharge_check_configuration_then_return_false(
-            self, rivers: RiversObject, config: ConfigParser
-        ):
-            self.set_valid_general_section_with_q_values(config)
-            self.add_q_section_fm(config)
-            config.set("General", "mode", "test")
-
-            assert not dfastmi.batch.core.check_configuration(rivers, config)
-
-        def given_mode_WAQUA_EXPORT_with_discharge_check_configuration_then_return_true(
-            self, rivers: RiversObject, config: ConfigParser
-        ):
-            self.set_valid_general_section_with_q_values(config)
-            self.add_q_section_waqua(config)
-            config.set("General", "mode", WAQUA_EXPORT)
-
-            assert dfastmi.batch.core.check_configuration(rivers, config)
-
-        def given_mode_DFLOWFM_MAP_with_discharge_check_configuration_then_return_true(
-            self, rivers: RiversObject, config: ConfigParser
-        ):
-            self.set_valid_general_section_with_q_values(config)
-            self.add_q_section_fm(config)
-            config.set("General", "mode", DFLOWFM_MAP)
-
-            assert dfastmi.batch.core.check_configuration(rivers, config)
-
-        def set_valid_general_section(self, config: ConfigParser):
-=======
             return  ConfigParser()
                     
         def given_version_1_when_check_configuration_then_return_false(self, rivers : RiversObject, config : ConfigParser):
@@ -224,26 +120,25 @@
             assert check_configuration(rivers, config)
             
         def set_valid_general_section(self, config : ConfigParser):
->>>>>>> 7f5e9482
             config.add_section("General")
             config.set("General", "Version", "1.0")
             config.set("General", "Branch", "Bovenrijn & Waal")
-            config.set("General", "Reach", "Bovenrijn                    km  859-867")
-
-        def set_valid_general_section_with_q_values(self, config: ConfigParser):
+            config.set("General", "Reach", 'Bovenrijn                    km  859-867')
+            
+        def set_valid_general_section_with_q_values(self, config : ConfigParser):
             self.set_valid_general_section(config)
             config.set("General", "Qthreshold", "100")
             config.set("General", "Qbankfull", "100")
-
-        def add_q_section_waqua(self, config: ConfigParser):
+            
+        def add_q_section_waqua(self, config : ConfigParser):
             config.add_section("Q1")
             config.set("Q1", "Discharge", "1300.0")
             config.add_section("Q2")
             config.set("Q2", "Discharge", "1300.0")
             config.add_section("Q3")
             config.set("Q3", "Discharge", "1300.0")
-
-        def add_q_section_fm(self, config: ConfigParser):
+        
+        def add_q_section_fm(self, config : ConfigParser):
             config.add_section("Q1")
             config.set("Q1", "Discharge", "1300.0")
             config.set("Q1", "Reference", "")
@@ -256,53 +151,16 @@
             config.set("Q3", "Discharge", "1300.0")
             config.set("Q3", "Reference", "")
             config.set("Q3", "WithMeasure", "")
-
-    class Test_check_configuration_v2:
+    
+    class Test_check_configuration_v2():
         @pytest.fixture
         def rivers(self):
-            return RiversObject("dfastmi/Dutch_rivers_v2.ini")
-
+            return  RiversObject("dfastmi/Dutch_rivers_v2.ini")
+        
         @pytest.fixture
         def config(self):
             config = ConfigParser()
             self.set_valid_general_section(config)
-<<<<<<< HEAD
-            return config
-
-        def given_version_2_when_check_configuration_then_return_false(
-            self, rivers: RiversObject
-        ):
-            assert not dfastmi.batch.core.check_configuration(rivers, ConfigParser())
-
-        def given_general_section_when_check_configuration_then_return_false(
-            self, rivers: RiversObject, config: ConfigParser
-        ):
-            assert not dfastmi.batch.core.check_configuration(rivers, config)
-
-        def given_general_section_and_c_section_when_check_configuration_then_return_false(
-            self, rivers: RiversObject, config: ConfigParser
-        ):
-            config.add_section("C1")
-
-            assert not dfastmi.batch.core.check_configuration(rivers, config)
-
-        def given_only_discharge_in_c_section_when_check_configuration_then_return_false(
-            self, rivers: RiversObject, config: ConfigParser
-        ):
-            config.add_section("C1")
-            config.set("C1", "Discharge", "1300.0")
-
-            assert not dfastmi.batch.core.check_configuration(rivers, config)
-
-        def given_partial_c_section_when_check_configuration_then_return_false(
-            self, rivers: RiversObject, config: ConfigParser
-        ):
-            config.add_section("C1")
-            config.set("C1", "Discharge", "1300.0")
-            config.set("C1", "Reference", "1300.0")
-
-            assert not dfastmi.batch.core.check_configuration(rivers, config)
-=======
             return  config
         
         def given_version_2_when_check_configuration_then_return_false(self, rivers : RiversObject):
@@ -328,55 +186,37 @@
             config.set("C1", "Reference", "1300.0")
             
             assert not check_configuration(rivers, config)
->>>>>>> 7f5e9482
 
-        def given_c_sections_with_incorrect_values_when_check_configuration_then_return_false(
-            self, rivers: RiversObject, config: ConfigParser
-        ):
+        def given_c_sections_with_incorrect_values_when_check_configuration_then_return_false(self, rivers : RiversObject, config : ConfigParser):
             self.add_c_section(config, "C1", "1300.0")
             self.add_c_section(config, "C2", "1300.0")
             self.add_c_section(config, "C3", "1300.0")
             self.add_c_section(config, "C4", "1300.0")
             self.add_c_section(config, "C5", "1300.0")
             self.add_c_section(config, "C6", "1300.0")
-<<<<<<< HEAD
-
-            assert not dfastmi.batch.core.check_configuration(rivers, config)
-
-        def given_correct_c_sections_when_check_configuration_then_return_true(
-            self, rivers: RiversObject, config: ConfigParser
-        ):
-=======
                 
             assert not check_configuration(rivers, config)     
                 
         def given_correct_c_sections_when_check_configuration_then_return_true(self, rivers : RiversObject, config : ConfigParser):
->>>>>>> 7f5e9482
             self.add_c_section(config, "C1", "1300.0")
             self.add_c_section(config, "C2", "2000.0")
             self.add_c_section(config, "C3", "3000.0")
             self.add_c_section(config, "C4", "4000.0")
             self.add_c_section(config, "C5", "6000.0")
             self.add_c_section(config, "C6", "8000.0")
-
-            with patch.object(Path, "exists") as mock_exists:
+            
+            with patch.object(Path, 'exists') as mock_exists:
                 mock_exists.return_value = True
-<<<<<<< HEAD
-                assert dfastmi.batch.core.check_configuration(rivers, config)
-
-        def set_valid_general_section(self, config: ConfigParser):
-=======
                 assert check_configuration(rivers, config)
         
         def set_valid_general_section(self, config : ConfigParser):
->>>>>>> 7f5e9482
             config.add_section("General")
             config.set("General", "Version", "2.0")
             config.set("General", "Branch", "Bovenrijn & Waal")
-            config.set("General", "Reach", "Bovenrijn                    km  859-867")
-
-        def add_c_section(self, config: ConfigParser, name: str, value: str):
+            config.set("General", "Reach", 'Bovenrijn                    km  859-867')
+            
+        def add_c_section(self, config: ConfigParser, name: str, value : str):
             config.add_section(name)
-            config.set(name, "Discharge", value)
-            config.set(name, "Reference", value)
+            config.set(name, "Discharge",   value)
+            config.set(name, "Reference",   value)
             config.set(name, "WithMeasure", value)