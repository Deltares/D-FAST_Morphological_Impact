# -*- coding: utf-8 -*-
"""
Copyright © 2024 Stichting Deltares.

This library is free software; you can redistribute it and/or
modify it under the terms of the GNU Lesser General Public
License as published by the Free Software Foundation version 2.1.

This library is distributed in the hope that it will be useful,
but WITHOUT ANY WARRANTY; without even the implied warranty of
MERCHANTABILITY or FITNESS FOR A PARTICULAR PURPOSE.  See the GNU
Lesser General Public License for more details.

You should have received a copy of the GNU Lesser General Public
License along with this library; if not, see <http://www.gnu.org/licenses/>.

contact: delft3d.support@deltares.nl
Stichting Deltares
P.O. Box 177
2600 MH Delft, The Netherlands

All indications and logos of, and references to, "Delft3D" and "Deltares"
are registered trademarks of Stichting Deltares, and remain the property of
Stichting Deltares. All rights reserved.

INFORMATION
This file is part of D-FAST Morphological Impact: https://github.com/Deltares/D-FAST_Morphological_Impact
"""
import configparser
import zlib
<<<<<<< HEAD
from typing import List, Tuple

from packaging import version

=======
from packaging.version import Version
from pydantic import ValidationError
from dfastmi.io.IReach import IReach
>>>>>>> 7f5e9482
from dfastmi.io.ApplicationSettingsHelper import ApplicationSettingsHelper
from dfastmi.io.Branch import Branch
from dfastmi.io.CelerObject import CelerDischarge, CelerProperties
from dfastmi.io.DFastMIConfigParser import DFastMIConfigParser
from dfastmi.io.IBranch import IBranch
from dfastmi.io.IReach import IReach
from dfastmi.io.Reach import Reach
from dfastmi.io.ReachLegacy import ReachLegacy


class RiversObject:
    branches: List[IBranch]
<<<<<<< HEAD
    version: version  # type: ignore

    def __init__(self, filename: str = "rivers.ini"):
        self._read_rivers_file(filename)

    def get_branch(self, branch_name: str) -> IBranch:
=======
    version: Version

    def __init__(self, filename: str = "rivers.ini"):
        self._read_rivers_file(filename)
    
    def get_branch(self, branch_name : str) -> Branch:
>>>>>>> 7f5e9482
        """
        Return the branch from the read branches list
        Arguments
        ---------
        branch_name : str
            The name of the branch in the river configuration
        """
        for branch in self.branches:
            if branch.name == branch_name:
                return branch
        return None  # Return None if the branch with the given name is not found

    def _read_rivers_file(self, filename):
        """
        Read a configuration file containing the river data.

        Read the configuration file containing the listing of various branches/reaches
        and their associated default parameter settings.

        Parameters
        ----------
        filename : str
            The name of the river configuration file (default "rivers.ini").

        """
        config: configparser.ConfigParser

        # read the file
        config = configparser.ConfigParser()
        with open(filename, "r") as configfile:
            config.read_file(configfile)

        river_data = DFastMIConfigParser(config)

        # initialize rivers dictionary
        iversion = self._validate_version_in_file(filename, config)

        self._verify_checksum_rivers(config, filename)

        # parse branches
        self.branches = []
        self._parse_branches(config)

        # parse reaches and discharge locations
        self._parse_reaches(config, iversion)

        # call the specific reader for the file version
        if iversion == 1:
            self._read_rivers_legacy(river_data)

        else:  # iversion == 2
            self._read_rivers(river_data)

    def _parse_reaches(self, config: configparser.ConfigParser, iversion):
        for branch in self.branches:
            i = 0
            while True:
                i = i + 1
                try:
                    reach_config_key_name = "Reach" + str(i)
                    reach_name = config[branch.name][reach_config_key_name]
                    if iversion == 1:
                        reach = ReachLegacy(reach_name, i)
                    else:
                        reach = Reach(reach_name, i)
                    branch.reaches.append(reach)
                except Exception as e:
                    break

    def _parse_branches(self, config: configparser.ConfigParser):
        # Keys to remove
        keys_to_remove = ["DEFAULT", "General"]

        # Using list comprehension
        branch_names = [
            branch_name
            for branch_name in config.keys()
            if branch_name not in keys_to_remove
        ]
        for branch_name in branch_names:
            branch = Branch(branch_name)
            branch.qlocation = config[branch.name]["QLocation"]
            self.branches.append(branch)

    def _validate_version_in_file(self, filename, config):
        try:
            file_version = config["General"]["Version"]
        except:
            raise Exception("No version information in the file {}!".format(filename))

        if Version(file_version) == Version("1"):
            iversion = 1
        elif Version(file_version) == Version("2"):
            iversion = 2
        else:
            raise Exception(
                "Unsupported version number {} in the file {}!".format(
                    file_version, filename
                )
            )
        return iversion

    def _read_rivers_legacy(self, river_data):
        """
        Read a configuration file containing the river data.

        Read the configuration file containing the listing of various branches/reaches
        and their associated default parameter settings.
        """
<<<<<<< HEAD

        self.version = version.parse("1.0")
=======
              
        self.version = Version("1.0")
>>>>>>> 7f5e9482
        for branch in self.branches:
            for reach in branch.reaches:
                self._initialize_base(river_data, reach)
                self._initialize_legacy(river_data, reach)

    def _initialize_legacy(self, river_data: DFastMIConfigParser, reach: ReachLegacy):
        reach.proprate_high = river_data.read_key(float, "PrHigh", reach)
        reach.proprate_low = river_data.read_key(float, "PrLow", reach)
        reach.qbankfull = river_data.read_key(float, "QBankfull", reach)
        reach.qmin = river_data.read_key(float, "QMin", reach)
<<<<<<< HEAD
        reach.qfit = river_data.read_key(
            Tuple[float, ...], "QFit", reach, expected_number_of_values=2
        )
        reach.qlevels = river_data.read_key(
            Tuple[float, ...], "QLevels", reach, expected_number_of_values=4
        )
        reach.dq = river_data.read_key(
            Tuple[float, ...], "dQ", reach, expected_number_of_values=2
        )

    def _initialize(self, river_data: DFastMIConfigParser, reach: IReach):
=======
        reach.qfit = river_data.read_key(Tuple[float, ...], "QFit", reach, expected_number_of_values=2)
        reach.qlevels = river_data.read_key(Tuple[float, ...], "QLevels", reach, expected_number_of_values=4)
        reach.dq = river_data.read_key(Tuple[float, ...], "dQ", reach, expected_number_of_values=2)

    def _initialize_base(self, river_data : DFastMIConfigParser, reach:IReach):
>>>>>>> 7f5e9482
        reach.normal_width = river_data.read_key(float, "NWidth", reach)
        reach.ucritical = river_data.read_key(float, "UCrit", reach)
        reach.qstagnant = river_data.read_key(float, "QStagnant", reach)

    def _read_rivers(self, river_data: DFastMIConfigParser):
        """
        Read a configuration file containing the river data.

        Read the configuration file containing the listing of various branches/reaches
        and their associated default parameter settings.

        Parameters
        ----------
        filename : str
            The name of the river configuration file (default "rivers.ini").
        """
        self.version = Version("2.0")
        for branch in self.branches:
            for reach in branch.reaches:
                self._initialize_base(river_data, reach)
                self._initialize(river_data, reach)
<<<<<<< HEAD
                self._initialize_advanced(river_data, reach)

        self._verify_reaches()

    def _verify_reaches(self):
        for branch in self.branches:
            for reach in branch.reaches:
                hydro_q = reach.hydro_q
                hydro_t = reach.hydro_t
                auto_time = reach.autotime
                qfit = reach.qfit
                self._verify_consistency_HydroQ_and_HydroT(
                    hydro_q, hydro_t, auto_time, qfit, branch.name, reach.name
                )

                use_tide = reach.tide
                tide_boundary_condition = reach.tide_bc
                self._verify_consistency_Hydro_and_TideBC(
                    use_tide, hydro_q, tide_boundary_condition, branch.name, reach.name
                )

                celer_form = reach.celer_form
                celer_object = reach.celer_object
                self._verify_CelerForm_with_PropQ_and_PropC(
                    celer_form, celer_object, branch.name, reach.name
                )

    def _verify_CelerForm_with_PropQ_and_PropC(
        self, celer_form: int, celer_object, branch, reach
    ):
        if celer_form == 1:
            prop_q_length = len(celer_object.prop_q)
            prop_c_lenght = len(celer_object.prop_c)
            if prop_q_length != prop_c_lenght:
                raise Exception(
                    'Length of "PropQ" and "PropC" for branch "{}", reach "{}" are not consistent: {} and {} values read respectively.'.format(
                        branch,
                        reach,
                        prop_q_length,
                        prop_c_lenght,
                    )
                )
            elif prop_q_length == 0:
                raise Exception(
                    'The parameters "PropQ" and "PropC" must be specified for branch "{}", reach "{}" since "CelerForm" is set to 1.'.format(
                        branch,
                        reach,
                    )
                )
        elif celer_form == 2:
            if celer_object.cdisch == (0.0, 0.0):
                raise Exception(
                    'The parameter "CelerQ" must be specified for branch "{}", reach "{}" since "CelerForm" is set to 2.'.format(
                        branch,
                        reach,
                    )
                )

        else:
            raise Exception(
                'Invalid value {} specified for "CelerForm" for branch "{}", reach "{}"; only 1 and 2 are supported.'.format(
                    celer_form,
                    branch,
                    reach,
                )
            )

    def _verify_consistency_Hydro_and_TideBC(
        self, use_tide, hydro_q, tide_boundary_condition, branch, reach
    ):
        """
        Verify consistent length of hydro discharge and tide boundary condition values for this branch on this reach.
        """
        if use_tide:
            hydro_q_length = len(hydro_q)
            tide_boundary_condition_length = len(tide_boundary_condition)
            if hydro_q_length != tide_boundary_condition_length:
                raise Exception(
                    'Length of "HydroQ" and "TideBC" for branch "{}", reach "{}" are not consistent: {} and {} values read respectively.'.format(
                        branch, reach, hydro_q_length, tide_boundary_condition_length
                    )
                )

    def _verify_consistency_HydroQ_and_HydroT(
        self, hydro_q, hydro_t, auto_time, qfit, branch, reach
    ):
        """
        Verify consistent length of hydro_q and hydro_t for this branch on this reach.
        """
        if auto_time:
            self._check_qfit_on_branch_on_reach_with_auto_time(qfit, branch, reach)
        else:
            hydro_q_length = len(hydro_q)
            hydro_t_length = len(hydro_t)
            if hydro_q_length != hydro_t_length:
                raise Exception(
                    'Length of "HydroQ" and "HydroT" for branch "{}", reach "{}" are not consistent: {} and {} values read respectively.'.format(
                        branch,
                        reach,
                        hydro_q_length,
                        hydro_t_length,
                    )
                )

    def _initialize_advanced(self, river_data: DFastMIConfigParser, reach: Reach):
=======
                reach.model_validate(reach)

    def _initialize(self, river_data : DFastMIConfigParser, reach : Reach):
>>>>>>> 7f5e9482
        reach.hydro_q = river_data.read_key(Tuple[float, ...], "HydroQ", reach)

        reach.auto_time = river_data.read_key(bool, "AutoTime", reach, False)
        # for AutoTime = True
        reach.qfit = river_data.read_key(
            Tuple[float, ...], "QFit", reach, (0.0, 0.0), 2
        )
        # for AutoTime = False
        reach.hydro_t = river_data.read_key(Tuple[float, ...], "HydroT", reach)

        reach.use_tide = river_data.read_key(bool, "Tide", reach, False)
        # for Tide = True
        reach.tide_boundary_condition = river_data.read_key(Tuple[str, ...], "TideBC", reach)

        reach.celer_form = river_data.read_key(int, "CelerForm", reach, 2)
        if reach.celer_form == 1:
<<<<<<< HEAD
            celerProperties = CelerProperties()
            celerProperties.prop_q = river_data.read_key(
                Tuple[float, ...], "PropQ", reach
            )
            celerProperties.prop_c = river_data.read_key(
                Tuple[float, ...], "PropC", reach
            )
            reach.celer_object = celerProperties
        elif reach.celer_form == 2:
            celerDischarge = CelerDischarge()
            celerDischarge.cdisch = river_data.read_key(
                Tuple[float, ...], "CelerQ", reach, (0.0, 0.0), 2
            )
            reach.celer_object = celerDischarge

    def _check_qfit_on_branch_on_reach_with_auto_time(self, qfit, branch, reach):
        if qfit == (0.0, 0.0):
            raise Exception(
                'The parameter "QFit" must be specified for branch "{}", reach "{}" since "AutoTime" is set to True.'.format(
                    branch,
                    reach,
                )
            )

    def _verify_checksum_rivers(
        self,
=======
            celerity_properties = CelerProperties()
            celerity_properties.prop_q = river_data.read_key(Tuple[float, ...], "PropQ", reach)
            celerity_properties.prop_c = river_data.read_key(Tuple[float, ...], "PropC", reach)
            reach.celer_object = celerity_properties
        elif reach.celer_form == 2:
            celerity_discharge = CelerDischarge()
            celerity_discharge.cdisch = river_data.read_key(Tuple[float, ...], "CelerQ", reach, (0.0, 0.0), 2)
            reach.celer_object = celerity_discharge       
    
    def _verify_checksum_rivers(        
        self, 
>>>>>>> 7f5e9482
        config: configparser.ConfigParser,
        filename: str,
    ):
        chapters = [k for k in config.keys()]
        checksum = ""
        checkval = 1
        for chapter in chapters:
            keys = [k for k in config[chapter].keys()]
            for key in keys:
                ini_value = config[chapter][key]
                if chapter == "General" and key == "checksum":
                    checksum = ini_value
                else:
                    checkval = (
                        zlib.adler32(ini_value.encode("utf-8"), checkval) & 0xFFFFFFFF
                    )
        # print("Expected checksum: ", checkval)
        if checksum == "":
            ApplicationSettingsHelper.log_text("checksum", dict={"filename": filename})
        else:
            checkval2 = int(checksum)
            if checkval2 != checkval:
                raise Exception(
                    "Checksum mismatch: configuration file {} has been modified!".format(
                        filename
                    )
                )<|MERGE_RESOLUTION|>--- conflicted
+++ resolved
@@ -27,55 +27,41 @@
 This file is part of D-FAST Morphological Impact: https://github.com/Deltares/D-FAST_Morphological_Impact
 """
 import configparser
+from typing import List, Tuple
 import zlib
-<<<<<<< HEAD
-from typing import List, Tuple
-
-from packaging import version
-
-=======
 from packaging.version import Version
 from pydantic import ValidationError
 from dfastmi.io.IReach import IReach
->>>>>>> 7f5e9482
 from dfastmi.io.ApplicationSettingsHelper import ApplicationSettingsHelper
 from dfastmi.io.Branch import Branch
 from dfastmi.io.CelerObject import CelerDischarge, CelerProperties
+from dfastmi.io.IBranch import IBranch
+from dfastmi.io.Reach import Reach
+
 from dfastmi.io.DFastMIConfigParser import DFastMIConfigParser
-from dfastmi.io.IBranch import IBranch
-from dfastmi.io.IReach import IReach
-from dfastmi.io.Reach import Reach
 from dfastmi.io.ReachLegacy import ReachLegacy
 
-
-class RiversObject:
+class RiversObject():
     branches: List[IBranch]
-<<<<<<< HEAD
-    version: version  # type: ignore
-
-    def __init__(self, filename: str = "rivers.ini"):
-        self._read_rivers_file(filename)
-
-    def get_branch(self, branch_name: str) -> IBranch:
-=======
     version: Version
 
     def __init__(self, filename: str = "rivers.ini"):
         self._read_rivers_file(filename)
     
     def get_branch(self, branch_name : str) -> Branch:
->>>>>>> 7f5e9482
         """
         Return the branch from the read branches list
         Arguments
         ---------
         branch_name : str
-            The name of the branch in the river configuration
+            The name of the branch in the river configuration 
         """
         for branch in self.branches:
             if branch.name == branch_name:
                 return branch
         return None  # Return None if the branch with the given name is not found
+
+        
 
     def _read_rivers_file(self, filename):
         """
@@ -91,7 +77,7 @@
 
         """
         config: configparser.ConfigParser
-
+        
         # read the file
         config = configparser.ConfigParser()
         with open(filename, "r") as configfile:
@@ -103,22 +89,22 @@
         iversion = self._validate_version_in_file(filename, config)
 
         self._verify_checksum_rivers(config, filename)
-
+        
         # parse branches
         self.branches = []
         self._parse_branches(config)
 
         # parse reaches and discharge locations
         self._parse_reaches(config, iversion)
-
+        
         # call the specific reader for the file version
         if iversion == 1:
             self._read_rivers_legacy(river_data)
-
-        else:  # iversion == 2
-            self._read_rivers(river_data)
-
-    def _parse_reaches(self, config: configparser.ConfigParser, iversion):
+            
+        else: # iversion == 2
+            self._read_rivers(river_data) 
+
+    def _parse_reaches(self, config : configparser.ConfigParser, iversion):
         for branch in self.branches:
             i = 0
             while True:
@@ -128,26 +114,22 @@
                     reach_name = config[branch.name][reach_config_key_name]
                     if iversion == 1:
                         reach = ReachLegacy(reach_name, i)
-                    else:
+                    else:    
                         reach = Reach(reach_name, i)
                     branch.reaches.append(reach)
                 except Exception as e:
                     break
 
-    def _parse_branches(self, config: configparser.ConfigParser):
+    def _parse_branches(self, config : configparser.ConfigParser):
         # Keys to remove
         keys_to_remove = ["DEFAULT", "General"]
 
         # Using list comprehension
-        branch_names = [
-            branch_name
-            for branch_name in config.keys()
-            if branch_name not in keys_to_remove
-        ]
+        branch_names = [branch_name for branch_name in config.keys() if branch_name not in keys_to_remove]
         for branch_name in branch_names:
             branch = Branch(branch_name)
             branch.qlocation = config[branch.name]["QLocation"]
-            self.branches.append(branch)
+            self.branches.append(branch)      
 
     def _validate_version_in_file(self, filename, config):
         try:
@@ -160,12 +142,8 @@
         elif Version(file_version) == Version("2"):
             iversion = 2
         else:
-            raise Exception(
-                "Unsupported version number {} in the file {}!".format(
-                    file_version, filename
-                )
-            )
-        return iversion
+            raise Exception("Unsupported version number {} in the file {}!".format(file_version, filename))
+        return iversion       
 
     def _read_rivers_legacy(self, river_data):
         """
@@ -174,47 +152,28 @@
         Read the configuration file containing the listing of various branches/reaches
         and their associated default parameter settings.
         """
-<<<<<<< HEAD
-
-        self.version = version.parse("1.0")
-=======
               
         self.version = Version("1.0")
->>>>>>> 7f5e9482
         for branch in self.branches:
             for reach in branch.reaches:
                 self._initialize_base(river_data, reach)
                 self._initialize_legacy(river_data, reach)
 
-    def _initialize_legacy(self, river_data: DFastMIConfigParser, reach: ReachLegacy):
+    def _initialize_legacy(self, river_data : DFastMIConfigParser, reach : ReachLegacy):
         reach.proprate_high = river_data.read_key(float, "PrHigh", reach)
         reach.proprate_low = river_data.read_key(float, "PrLow", reach)
         reach.qbankfull = river_data.read_key(float, "QBankfull", reach)
         reach.qmin = river_data.read_key(float, "QMin", reach)
-<<<<<<< HEAD
-        reach.qfit = river_data.read_key(
-            Tuple[float, ...], "QFit", reach, expected_number_of_values=2
-        )
-        reach.qlevels = river_data.read_key(
-            Tuple[float, ...], "QLevels", reach, expected_number_of_values=4
-        )
-        reach.dq = river_data.read_key(
-            Tuple[float, ...], "dQ", reach, expected_number_of_values=2
-        )
-
-    def _initialize(self, river_data: DFastMIConfigParser, reach: IReach):
-=======
         reach.qfit = river_data.read_key(Tuple[float, ...], "QFit", reach, expected_number_of_values=2)
         reach.qlevels = river_data.read_key(Tuple[float, ...], "QLevels", reach, expected_number_of_values=4)
         reach.dq = river_data.read_key(Tuple[float, ...], "dQ", reach, expected_number_of_values=2)
 
     def _initialize_base(self, river_data : DFastMIConfigParser, reach:IReach):
->>>>>>> 7f5e9482
         reach.normal_width = river_data.read_key(float, "NWidth", reach)
         reach.ucritical = river_data.read_key(float, "UCrit", reach)
         reach.qstagnant = river_data.read_key(float, "QStagnant", reach)
-
-    def _read_rivers(self, river_data: DFastMIConfigParser):
+        
+    def _read_rivers(self, river_data : DFastMIConfigParser):
         """
         Read a configuration file containing the river data.
 
@@ -224,131 +183,21 @@
         Parameters
         ----------
         filename : str
-            The name of the river configuration file (default "rivers.ini").
+            The name of the river configuration file (default "rivers.ini").    
         """
         self.version = Version("2.0")
         for branch in self.branches:
             for reach in branch.reaches:
                 self._initialize_base(river_data, reach)
                 self._initialize(river_data, reach)
-<<<<<<< HEAD
-                self._initialize_advanced(river_data, reach)
-
-        self._verify_reaches()
-
-    def _verify_reaches(self):
-        for branch in self.branches:
-            for reach in branch.reaches:
-                hydro_q = reach.hydro_q
-                hydro_t = reach.hydro_t
-                auto_time = reach.autotime
-                qfit = reach.qfit
-                self._verify_consistency_HydroQ_and_HydroT(
-                    hydro_q, hydro_t, auto_time, qfit, branch.name, reach.name
-                )
-
-                use_tide = reach.tide
-                tide_boundary_condition = reach.tide_bc
-                self._verify_consistency_Hydro_and_TideBC(
-                    use_tide, hydro_q, tide_boundary_condition, branch.name, reach.name
-                )
-
-                celer_form = reach.celer_form
-                celer_object = reach.celer_object
-                self._verify_CelerForm_with_PropQ_and_PropC(
-                    celer_form, celer_object, branch.name, reach.name
-                )
-
-    def _verify_CelerForm_with_PropQ_and_PropC(
-        self, celer_form: int, celer_object, branch, reach
-    ):
-        if celer_form == 1:
-            prop_q_length = len(celer_object.prop_q)
-            prop_c_lenght = len(celer_object.prop_c)
-            if prop_q_length != prop_c_lenght:
-                raise Exception(
-                    'Length of "PropQ" and "PropC" for branch "{}", reach "{}" are not consistent: {} and {} values read respectively.'.format(
-                        branch,
-                        reach,
-                        prop_q_length,
-                        prop_c_lenght,
-                    )
-                )
-            elif prop_q_length == 0:
-                raise Exception(
-                    'The parameters "PropQ" and "PropC" must be specified for branch "{}", reach "{}" since "CelerForm" is set to 1.'.format(
-                        branch,
-                        reach,
-                    )
-                )
-        elif celer_form == 2:
-            if celer_object.cdisch == (0.0, 0.0):
-                raise Exception(
-                    'The parameter "CelerQ" must be specified for branch "{}", reach "{}" since "CelerForm" is set to 2.'.format(
-                        branch,
-                        reach,
-                    )
-                )
-
-        else:
-            raise Exception(
-                'Invalid value {} specified for "CelerForm" for branch "{}", reach "{}"; only 1 and 2 are supported.'.format(
-                    celer_form,
-                    branch,
-                    reach,
-                )
-            )
-
-    def _verify_consistency_Hydro_and_TideBC(
-        self, use_tide, hydro_q, tide_boundary_condition, branch, reach
-    ):
-        """
-        Verify consistent length of hydro discharge and tide boundary condition values for this branch on this reach.
-        """
-        if use_tide:
-            hydro_q_length = len(hydro_q)
-            tide_boundary_condition_length = len(tide_boundary_condition)
-            if hydro_q_length != tide_boundary_condition_length:
-                raise Exception(
-                    'Length of "HydroQ" and "TideBC" for branch "{}", reach "{}" are not consistent: {} and {} values read respectively.'.format(
-                        branch, reach, hydro_q_length, tide_boundary_condition_length
-                    )
-                )
-
-    def _verify_consistency_HydroQ_and_HydroT(
-        self, hydro_q, hydro_t, auto_time, qfit, branch, reach
-    ):
-        """
-        Verify consistent length of hydro_q and hydro_t for this branch on this reach.
-        """
-        if auto_time:
-            self._check_qfit_on_branch_on_reach_with_auto_time(qfit, branch, reach)
-        else:
-            hydro_q_length = len(hydro_q)
-            hydro_t_length = len(hydro_t)
-            if hydro_q_length != hydro_t_length:
-                raise Exception(
-                    'Length of "HydroQ" and "HydroT" for branch "{}", reach "{}" are not consistent: {} and {} values read respectively.'.format(
-                        branch,
-                        reach,
-                        hydro_q_length,
-                        hydro_t_length,
-                    )
-                )
-
-    def _initialize_advanced(self, river_data: DFastMIConfigParser, reach: Reach):
-=======
                 reach.model_validate(reach)
 
     def _initialize(self, river_data : DFastMIConfigParser, reach : Reach):
->>>>>>> 7f5e9482
         reach.hydro_q = river_data.read_key(Tuple[float, ...], "HydroQ", reach)
 
         reach.auto_time = river_data.read_key(bool, "AutoTime", reach, False)
         # for AutoTime = True
-        reach.qfit = river_data.read_key(
-            Tuple[float, ...], "QFit", reach, (0.0, 0.0), 2
-        )
+        reach.qfit = river_data.read_key(Tuple[float, ...], "QFit", reach, (0.0, 0.0), 2)
         # for AutoTime = False
         reach.hydro_t = river_data.read_key(Tuple[float, ...], "HydroT", reach)
 
@@ -358,34 +207,6 @@
 
         reach.celer_form = river_data.read_key(int, "CelerForm", reach, 2)
         if reach.celer_form == 1:
-<<<<<<< HEAD
-            celerProperties = CelerProperties()
-            celerProperties.prop_q = river_data.read_key(
-                Tuple[float, ...], "PropQ", reach
-            )
-            celerProperties.prop_c = river_data.read_key(
-                Tuple[float, ...], "PropC", reach
-            )
-            reach.celer_object = celerProperties
-        elif reach.celer_form == 2:
-            celerDischarge = CelerDischarge()
-            celerDischarge.cdisch = river_data.read_key(
-                Tuple[float, ...], "CelerQ", reach, (0.0, 0.0), 2
-            )
-            reach.celer_object = celerDischarge
-
-    def _check_qfit_on_branch_on_reach_with_auto_time(self, qfit, branch, reach):
-        if qfit == (0.0, 0.0):
-            raise Exception(
-                'The parameter "QFit" must be specified for branch "{}", reach "{}" since "AutoTime" is set to True.'.format(
-                    branch,
-                    reach,
-                )
-            )
-
-    def _verify_checksum_rivers(
-        self,
-=======
             celerity_properties = CelerProperties()
             celerity_properties.prop_q = river_data.read_key(Tuple[float, ...], "PropQ", reach)
             celerity_properties.prop_c = river_data.read_key(Tuple[float, ...], "PropC", reach)
@@ -397,7 +218,6 @@
     
     def _verify_checksum_rivers(        
         self, 
->>>>>>> 7f5e9482
         config: configparser.ConfigParser,
         filename: str,
     ):
@@ -411,17 +231,13 @@
                 if chapter == "General" and key == "checksum":
                     checksum = ini_value
                 else:
-                    checkval = (
-                        zlib.adler32(ini_value.encode("utf-8"), checkval) & 0xFFFFFFFF
-                    )
-        # print("Expected checksum: ", checkval)
+                    checkval = zlib.adler32(ini_value.encode("utf-8"), checkval) & 0xffffffff
+        #print("Expected checksum: ", checkval)
         if checksum == "":
-            ApplicationSettingsHelper.log_text("checksum", dict={"filename": filename})
+            ApplicationSettingsHelper.log_text("checksum", dict = {"filename": filename})
         else:
             checkval2 = int(checksum)
             if checkval2 != checkval:
-                raise Exception(
-                    "Checksum mismatch: configuration file {} has been modified!".format(
-                        filename
-                    )
-                )+                raise Exception("Checksum mismatch: configuration file {} has been modified!".format(filename))
+
+    