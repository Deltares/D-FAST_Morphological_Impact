# -*- coding: utf-8 -*-
"""
Copyright © 2024 Stichting Deltares.

This library is free software; you can redistribute it and/or
modify it under the terms of the GNU Lesser General Public
License as published by the Free Software Foundation version 2.1.

This library is distributed in the hope that it will be useful,
but WITHOUT ANY WARRANTY; without even the implied warranty of
MERCHANTABILITY or FITNESS FOR A PARTICULAR PURPOSE.  See the GNU
Lesser General Public License for more details.

You should have received a copy of the GNU Lesser General Public
License along with this library; if not, see <http://www.gnu.org/licenses/>.

contact: delft3d.support@deltares.nl
Stichting Deltares
P.O. Box 177
2600 MH Delft, The Netherlands

All indications and logos of, and references to, "Delft3D" and "Deltares"
are registered trademarks of Stichting Deltares, and remain the property of
Stichting Deltares. All rights reserved.

INFORMATION
This file is part of D-FAST Morphological Impact: https://github.com/Deltares/D-FAST_Morphological_Impact
"""
"""
Module for concrete Branch implementation

Classes:
    Branch

"""
from dfastmi.io.AReach import AReach
from dfastmi.io.IBranch import IBranch
from dfastmi.io.IReach import IReach
from dfastmi.io.ObservableList import IObserver, ObservableList


class Branch(IBranch, IObserver[AReach]):
    """Class for storing branch information"""
<<<<<<< HEAD
=======
    _name: str
    _qlocation: str
    _reaches: ObservableList[AReach]  # Specify the type parameter AReach for ObservableList
>>>>>>> 7f5e9482

    _name: str
    _qlocation: str
    _reaches: ObservableList[
        AReach
    ]  # Specify the type parameter AReach for ObservableList

    def __init__(self, branch_name: str = "Branch"):
        """
        Create Branch based on name.
        Initialize the reaches

        Args:
            branch_name(str) : name of the branch, can only be set in the constructor
        """
        super().__init__(_name=branch_name)
        self._name = branch_name
        self._reaches: ObservableList[AReach] = ObservableList[AReach]()
        self._reaches.add_observer(self)

    def get_reach(self, reach_name: str) -> IReach:
        """
        Return the reach from the read reaches list

        Arguments
        ---------
        reach_name : str
            The name of the reach in the branch of the river configuration
        """
        for reach in self._reaches:
            if reach.name == reach_name:
                return reach
        return None  # Return None if the reach with the given name is not found

    @property
    def name(self) -> str:
        """Name of the branch"""
        return self._name

    @property
    def qlocation(self) -> str:
        """Location name in the branch where we have the discharge"""
        return self._qlocation

    @qlocation.setter
    def qlocation(self, value):
        self._qlocation = value

    @property
    def reaches(self) -> ObservableList[AReach]:
        """The reaches in this branch"""
        return self._reaches

    def notify(self, reach: AReach) -> None:
        """When a reach is added to the reaches list we want to set the parent branch in the reach element"""
        reach.parent_branch = self<|MERGE_RESOLUTION|>--- conflicted
+++ resolved
@@ -33,30 +33,22 @@
     Branch
 
 """
-from dfastmi.io.AReach import AReach
 from dfastmi.io.IBranch import IBranch
 from dfastmi.io.IReach import IReach
-from dfastmi.io.ObservableList import IObserver, ObservableList
+from dfastmi.io.ObservableList import ObservableList, IObserver
+from dfastmi.io.AReach import AReach
 
 
 class Branch(IBranch, IObserver[AReach]):
     """Class for storing branch information"""
-<<<<<<< HEAD
-=======
     _name: str
     _qlocation: str
     _reaches: ObservableList[AReach]  # Specify the type parameter AReach for ObservableList
->>>>>>> 7f5e9482
 
-    _name: str
-    _qlocation: str
-    _reaches: ObservableList[
-        AReach
-    ]  # Specify the type parameter AReach for ObservableList
 
     def __init__(self, branch_name: str = "Branch"):
         """
-        Create Branch based on name.
+        Create Branch based on name. 
         Initialize the reaches
 
         Args:
@@ -67,30 +59,31 @@
         self._reaches: ObservableList[AReach] = ObservableList[AReach]()
         self._reaches.add_observer(self)
 
-    def get_reach(self, reach_name: str) -> IReach:
+    def get_reach(self, reach_name : str) -> IReach:
         """
         Return the reach from the read reaches list
 
         Arguments
         ---------
         reach_name : str
-            The name of the reach in the branch of the river configuration
+            The name of the reach in the branch of the river configuration 
         """
         for reach in self._reaches:
             if reach.name == reach_name:
                 return reach
         return None  # Return None if the reach with the given name is not found
 
+
     @property
     def name(self) -> str:
         """Name of the branch"""
         return self._name
-
+    
     @property
     def qlocation(self) -> str:
         """Location name in the branch where we have the discharge"""
         return self._qlocation
-
+    
     @qlocation.setter
     def qlocation(self, value):
         self._qlocation = value
@@ -100,6 +93,6 @@
         """The reaches in this branch"""
         return self._reaches
 
-    def notify(self, reach: AReach) -> None:
+    def notify(self, reach:AReach) -> None:
         """When a reach is added to the reaches list we want to set the parent branch in the reach element"""
         reach.parent_branch = self