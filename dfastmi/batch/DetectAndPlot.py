# -*- coding: utf-8 -*-
"""
Copyright © 2024 Stichting Deltares.

This library is free software; you can redistribute it and/or
modify it under the terms of the GNU Lesser General Public
License as published by the Free Software Foundation version 2.1.

This library is distributed in the hope that it will be useful,
but WITHOUT ANY WARRANTY; without even the implied warranty of
MERCHANTABILITY or FITNESS FOR A PARTICULAR PURPOSE.  See the GNU
Lesser General Public License for more details.

You should have received a copy of the GNU Lesser General Public
License along with this library; if not, see <http://www.gnu.org/licenses/>.

contact: delft3d.support@deltares.nl
Stichting Deltares
P.O. Box 177
2600 MH Delft, The Netherlands

All indications and logos of, and references to, "Delft3D" and "Deltares"
are registered trademarks of Stichting Deltares, and remain the property of
Stichting Deltares. All rights reserved.

INFORMATION
This file is part of D-FAST Morphological Impact: https://github.com/Deltares/D-FAST_Morphological_Impact
"""

import os
from typing import List, Tuple

import numpy
<<<<<<< HEAD

import dfastmi.kernel.core
import dfastmi.plotting


def detect_and_plot_areas(
    dzgemi,
    dzmin,
    EFCi,
    wght_area_tot,
    areai,
    wbin,
    wbin_labels,
    wthresh,
    siface,
    afrac,
    sbin,
    sthresh,
    kmid,
    slength,
    plotops,
    xyzfil,
    area_str,
    total_str,
    pos_up,
    plot_n,
):
=======
from dfastmi.batch.PlotOptions import PlotOptions
import dfastmi.kernel.core
import dfastmi.plotting

def detect_and_plot_areas(dzgemi, dzmin, EFCi, wght_area_tot, areai, wbin, wbin_labels, wthresh, siface, afrac, sbin, sthresh, kmid, slength, plotting_options : PlotOptions, xyzfil, area_str, total_str, pos_up, plot_n):
>>>>>>> 7f5e9482
    sbin_length = sthresh[1] - sthresh[0]

    area, volume, sub_area_list, wght_area_tot = detect_areas(
        dzgemi,
        dzmin,
        EFCi,
        wght_area_tot,
        areai,
        wbin,
        wthresh,
        siface,
        afrac,
        sbin,
        sthresh,
        slength,
    )

    binvol = comp_binned_volumes(
        numpy.maximum(dzgemi, 0.0), areai, wbin, siface, afrac, sbin, wthresh, sthresh
    )

    if xyzfil != "":
        # write a table of chainage and volume per width bin to file
        binvol2 = numpy.stack(binvol)
        with open(xyzfil, "w") as file:
            vol_str = " ".join('"{}"'.format(str) for str in wbin_labels)
            file.write('"chainage" ' + vol_str + "\n")
            for i in range(binvol2.shape[1]):
                vol_str = " ".join("{:8.2f}".format(j) for j in binvol2[:, i])
                file.write("{:8.2f} ".format(kmid[i]) + vol_str + "\n")

<<<<<<< HEAD
    if plotops["plotting"]:
=======
    if plotting_options.plotting:
>>>>>>> 7f5e9482
        fig, ax = dfastmi.plotting.plot_sedimentation(
            kmid,
            "chainage [km]",
            binvol,
            "volume [m3] accumulated per {} m bin alongstream".format(sbin_length),
            total_str,
            wbin_labels,
            positive_up=pos_up,
        )

<<<<<<< HEAD
        if plotops["saveplot"]:
            figbase = plotops["figdir"] + os.sep + total_str.replace(" ", "_")
            if plotops["saveplot_zoomed"]:
                dfastmi.plotting.zoom_x_and_save(
                    fig, ax, figbase, plotops["plot_ext"], plotops["kmzoom"]
                )
            figfile = figbase + plotops["plot_ext"]
=======
        if plotting_options.saveplot:
            figbase = plotting_options.figure_save_directory / total_str.replace(" ","_")
            if plotting_options.saveplot_zoomed:
                dfastmi.plotting.zoom_x_and_save(fig, ax, figbase, plotting_options.plot_extension, plotting_options.kmzoom)
            figfile = figbase.with_suffix(plotting_options.plot_extension)
>>>>>>> 7f5e9482
            dfastmi.plotting.savefig(fig, figfile)

        if plot_n > 0:
            # plot the figures with details for the N areas with largest volumes
            volume_mean = volume[1:, :].mean(axis=0)
            sorted_list = numpy.argsort(volume_mean)[::-1]
            if len(sorted_list) <= plot_n:
                vol_thresh = 0.0
            else:
                vol_thresh = volume_mean[sorted_list[plot_n]]
<<<<<<< HEAD
            plot_certain_areas(
                volume_mean > vol_thresh,
                dzgemi,
                sub_area_list,
                areai,
                wbin,
                wbin_labels,
                siface,
                afrac,
                sbin,
                wthresh,
                sthresh,
                kmid,
                area_str,
                pos_up,
                plotops,
            )

=======
            plot_certain_areas(volume_mean > vol_thresh,  dzgemi, sub_area_list, areai, wbin, wbin_labels, siface, afrac, sbin, wthresh, sthresh, kmid, area_str, pos_up, plotting_options)
    
>>>>>>> 7f5e9482
    return area, volume, sub_area_list, wght_area_tot


def detect_areas(
    dzgemi,
    dzmin,
    EFCi,
    wght_area_tot,
    areai,
    wbin,
    wthresh,
    siface,
    afrac,
    sbin,
    sthresh,
    slength,
):
    sbin_length = sthresh[1] - sthresh[0]
    nwidth = wthresh[-1] - wthresh[0]
    sub_areai, n_sub_areas = detect_connected_regions(dzgemi > dzmin, EFCi)
    print("number of areas detected: ", n_sub_areas)

    area = numpy.zeros(n_sub_areas)
    volume = numpy.zeros((3, n_sub_areas))
    sub_area_list = []

    for ia in range(n_sub_areas):
        dzgemi_filtered = dzgemi.copy()
        dzgemi_filtered[sub_areai != ia] = 0.0
        sub_area_list.append(sub_areai == ia)

        # ApplicationSettingsHelper.log_text("sed_vol",dict = {"ia": ia+1, "nr": 1})
        volume[1, ia], wght_area_ia = comp_sedimentation_volume1(
            dzgemi_filtered,
            dzmin,
            areai,
            wbin,
            siface,
            afrac,
            sbin,
            wthresh,
            sthresh,
            slength,
            sbin_length,
        )
        wght_area_tot = wght_area_tot + wght_area_ia

        # ApplicationSettingsHelper.log_text("sed_vol",dict = {"ia": ia+1, "nr": 2})
        volume[2, ia], area[ia], volume[0, ia] = comp_sedimentation_volume2(
            numpy.maximum(dzgemi_filtered, 0.0), dzmin, areai, slength, nwidth
        )

    sorted_list = numpy.argsort(area)[::-1]
    area = area[sorted_list]
    volume = volume[:, sorted_list]
    sub_area_list = [sub_area_list[ia] for ia in sorted_list]

    return area, volume, sub_area_list, wght_area_tot

<<<<<<< HEAD

def plot_certain_areas(
    condition,
    dzgemi,
    area_list,
    areai,
    wbin,
    wbin_labels,
    siface,
    afrac,
    sbin,
    wthresh,
    sthresh,
    kmid,
    area_str,
    pos_up,
    plotops,
):
=======
def plot_certain_areas(condition, dzgemi, area_list, areai, wbin, wbin_labels, siface, afrac, sbin, wthresh, sthresh, kmid, area_str, pos_up, plotting_options : PlotOptions):
>>>>>>> 7f5e9482
    indices = numpy.where(condition)[0]
    sbin_length = sthresh[1] - sthresh[0]
    for ia in indices:
        dzgemi_filtered = dzgemi.copy()
        dzgemi_filtered[numpy.invert(area_list[ia])] = 0.0

        area_binvol = comp_binned_volumes(
            dzgemi_filtered, areai, wbin, siface, afrac, sbin, wthresh, sthresh
        )

        fig, ax = dfastmi.plotting.plot_sedimentation(
            kmid,
            "chainage [km]",
            area_binvol,
            "volume [m3] accumulated per {} m bin alongstream".format(sbin_length),
            area_str.format(ia + 1),
            wbin_labels,
            positive_up=pos_up,
        )
<<<<<<< HEAD

        if plotops["saveplot"]:
            figbase = (
                plotops["figdir"]
                + os.sep
                + area_str.replace(" ", "_").format(ia + 1)
                + "_volumes"
            )
            if plotops["saveplot_zoomed"]:
                dfastmi.plotting.zoom_x_and_save(
                    fig, ax, figbase, plotops["plot_ext"], plotops["kmzoom"]
                )
            figfile = figbase + plotops["plot_ext"]
=======
        
        if plotting_options.saveplot:
            formated_area_str = area_str.replace(" ","_").format(ia+1) + "_volumes"
            figbase = plotting_options.figure_save_directory / formated_area_str
            if plotting_options.saveplot_zoomed:
                dfastmi.plotting.zoom_x_and_save(fig, ax, figbase, plotting_options.plot_extension, plotting_options.kmzoom)
            figfile = figbase.with_suffix(plotting_options.plot_extension)
>>>>>>> 7f5e9482
            dfastmi.plotting.savefig(fig, figfile)


def comp_binned_volumes(
    dzgem: numpy.ndarray,
    area: numpy.ndarray,
    wbin: numpy.ndarray,
    siface: numpy.ndarray,
    afrac: numpy.ndarray,
    sbin: numpy.ndarray,
    wthresh: numpy.ndarray,
    sthresh: numpy.ndarray,
) -> List[numpy.ndarray]:
    """
    Determine the volume per streamwise bin and width bin.

    Arguments
    ---------
    dzgem : numpy.ndarray
        Array of length M containing the bed level change per cell [m].
    area : numpy.ndarray
        Array of length M containing the grid cell area [m2].
    wbin: numpy.ndarray
        Array of length N containing the index of the target width bin [-].
    siface : numpy.ndarray
        Array of length N containing the index of the source cell (range 0 to M-1) [-].
    afrac : numpy.ndarray
        Array of length N containing the fraction of the source cell associated with the target chainage bin [-].
    sbin : numpy.ndarray
        Array of length N containing the index of the target chainage bin [-].
    wthresh : numpy.ndarray
        Array containing the cross-stream coordinate boundaries between the width bins [m].
    sthresh : numpy.ndarray
        Array containing the along-stream coordinate boundaries between the streamwise bins [m].

    Returns
    -------
    binvol : List[numpy.ndarray]
        List of arrays containing the total volume per streamwise bin [m3]. List length corresponds to number of width bins.
    """

    dvol = dzgem * area

    n_wbin = len(wthresh) - 1
    n_sbin = len(sthresh) - 1
    sedbinvol: List[numpy.ndarray] = []

    # compute for every width bin the sedimentation volume
    for iw in range(n_wbin):
        lw = wbin == iw

        sbin_lw = sbin[lw]
        dvol_lw = dvol[siface[lw]]
        afrac_lw = afrac[lw]

        sedbinvol.append(
            numpy.bincount(sbin_lw, weights=dvol_lw * afrac_lw, minlength=n_sbin)
        )

    return sedbinvol


def comp_sedimentation_volume1(
    dzgem: numpy.ndarray,
    dzmin: float,
    area: numpy.ndarray,
    wbin: numpy.ndarray,
    siface: numpy.ndarray,
    afrac: numpy.ndarray,
    sbin: numpy.ndarray,
    wthresh: numpy.ndarray,
    sthresh: numpy.ndarray,
    slength: float,
    sbin_length: float,
) -> float:
    """
    Compute the initial year sedimentation volume.
    Algorithm 1.

    Arguments
    ---------
    dzgem : numpy.ndarray
        Array of length M containing the yearly mean bed level change per cell [m].
    dzmin : float
        Bed level changes (per cell) less than this threshold value are ignored [m].
    area : numpy.ndarray
        Array of length M containing the grid cell area [m2].
    wbin: numpy.ndarray
        Array of length N containing the index of the target width bin [-].
    siface : numpy.ndarray
        Array of length N containing the index of the source cell (range 0 to M-1) [-].
    afrac : numpy.ndarray
        Array of length N containing the fraction of the source cell associated with the target chainage bin [-].
    sbin : numpy.ndarray
        Array of length N containing the index of the target chainage bin [-].
    wthresh : numpy.ndarray
        Array containing the cross-stream coordinate boundaries between the width bins [m].
    sthresh : numpy.ndarray
        Array containing the along-stream coordinate boundaries between the streamwise bins [m].
    slength : float
        The expected yearly impacted sedimentation length [m].
    sbin_length : float
        Size of bins in streamwise direction [m].

    Returns
    -------
    dvol : float
        Sedimentation volume [m3].
    """

    dzgem_filtered = dzgem.copy()
    dzgem_filtered[abs(dzgem) < dzmin] = 0.0
    dvol = dzgem_filtered * area

    n_wbin = len(wthresh) - 1
    n_sbin = len(sthresh) - 1
    n_faces = len(dvol)
    tot_dredge_vol = 0
    wght_all_dredge = numpy.zeros(dvol.shape)

    # compute for every width bin the sedimentation volume
    for iw in range(n_wbin):
        lw = wbin == iw

        tot_dredge_vol_wbin, wght_all_dredge_bin = (
            comp_sedimentation_volume1_one_width_bin(
                dvol[siface[lw]],
                sbin[lw],
                afrac[lw],
                siface[lw],
                sthresh,
                sbin_length,
                slength,
            )
        )

        # print("width bin {}, total volume {:.6f} m3".format(iw+1, tot_dredge_vol_wbin))
        tot_dredge_vol = tot_dredge_vol + tot_dredge_vol_wbin
        wght_all_dredge = wght_all_dredge + numpy.bincount(
            siface[lw], weights=wght_all_dredge_bin, minlength=n_faces
        )

    # print("-------> total volume {:.6f} m3".format(tot_dredge_vol))

    return tot_dredge_vol, wght_all_dredge


def comp_sedimentation_volume1_one_width_bin(
    dvol: numpy.ndarray,
    sbin: numpy.ndarray,
    afrac: numpy.ndarray,
    siface: numpy.ndarray,
    sthresh: numpy.ndarray,
    sbin_length: float,
    slength: float,
) -> float:
    """
    Compute the initial year sedimentation volume.
    Algorithm 1.

    Arguments
    ---------


    Returns
    -------
    dvol : float
        Sedimentation volume [m3].
    """
    n_sbin = len(sthresh) - 1

    check_sed = dvol > 0.0
    dvol_sed = dvol[check_sed]
    sbin_sed = sbin[check_sed]
    siface_sed = siface[check_sed]
    afrac_sed = afrac[check_sed]

    tot_dredge_vol, wght_all_dredge_sed = comp_sedimentation_volume1_tot(
        dvol_sed, sbin_sed, afrac_sed, siface_sed, sthresh, sbin_length, slength
    )

    wght_all_dredge = numpy.zeros(dvol.shape)
    wght_all_dredge[check_sed] = wght_all_dredge_sed

    return tot_dredge_vol, wght_all_dredge


def comp_sedimentation_volume1_tot(
    sedvol: numpy.ndarray,
    sbin: numpy.ndarray,
    afrac: numpy.ndarray,
    siface: numpy.ndarray,
    sthresh: numpy.ndarray,
    sbin_length: float,
    slength: float,
) -> float:
    """
    Compute the initial year sedimentation volume.
    Algorithm 1.

    Arguments
    ---------


    Returns
    -------
    dvol : float
        Sedimentation volume [m3].
    sedbinvol : List[Optional[numpy.ndarray]]
        List of arrays containing the total sedimentation volume per streamwise bin [m3]. List length corresponds to number of width bins.
    erobinvol : List[Optional[numpy.ndarray]]
        List of arrays containing the total erosion volume per streamwise bin [m3]. List length corresponds to number of width bins.
    """
    index = numpy.argsort(sbin)

    dredge_vol = 0.0
    wght = numpy.zeros(siface.shape)

    if len(index) > 0:
        ibprev = -999
        s0 = sthresh[sbin[index[0]]]
        slength1 = slength
        for i in range(len(index)):
            ii = index[i]
            ib = sbin[ii]
            if ib == ibprev:  # same index, same weight
                pass

            else:  # next index
                s0 = sthresh[ib]
                frac = max(0.0, min(slength1 / sbin_length, 1.0))
                ibprev = ib
                slength1 = slength1 - sbin_length

            if frac != 0.0:
                wght[ii] = wght[ii] + frac * afrac[ii]
                dredge_vol = dredge_vol + frac * sedvol[ii] * afrac[ii]
                # print(siface[ii], frac, sedvol[ii], afrac[ii], frac * sedvol[ii] * afrac[ii],' -> ',dredge_vol)

    # print(dredge_vol, ' > ', wght)

    return dredge_vol, wght


def comp_sedimentation_volume2(
    dzgem: numpy.ndarray,
    dzmin: float,
    area: numpy.ndarray,
    slength: float,
    nwidth: float,
) -> float:
    """
    Compute the initial year sedimentation volume.
    Algorithm 2.

    Arguments
    ---------
    dzgem : numpy.ndarray
        Array of length M containing the yearly mean bed level change per cell [m].
    dzmin : float
        Bed level changes (per cell) less than this threshold value are ignored [m].
    area : numpy.ndarray
        Array of length M containing the grid cell area [m2].
    slength : float
        The expected yearly impacted sedimentation length [m].
    nwidth : float
        Normal river width (from rivers configuration file) [m].

    Returns
    -------
    dvol : float
        Sedimentation volume [m3].
    """
    iface = numpy.where(dzgem > dzmin)
    dzgem_clip = dzgem[iface]
    area_clip = area[iface]

    dvol_eq = (dzgem_clip * area_clip).sum()
    area_eq = area_clip.sum()
    dz_eq = dvol_eq / area_eq
    area_1y = slength * nwidth
    if area_eq < area_1y:
        dvol = dvol_eq
    else:
        dvol = dz_eq * area_1y

    print(dzmin)
    # print("dz_min = {:.6f} m, dz_max = {:.6f} m, dz_thresh = {:.6f} m".format(min(dzgem), max(dzgem), dzmin))
    print(
        "dz_mean = {:.6f} m, width = {:.6f} m, length = {:.6f} m, volume = {:.6f} m3".format(
            dz_eq, nwidth, slength, dvol
        )
    )
    return dvol, area_eq, dvol_eq


def detect_connected_regions(
    fcondition: numpy.ndarray, EFC: numpy.ndarray
) -> Tuple[numpy.ndarray, int]:
    """
    Detect regions of faces for which the fcondition equals True.

    Arguments
    ---------
    fcondition : numpy.ndarray
        Boolean array of length M: one boolean per face.
    EFC : numpy.ndarray
        N x 2 array containing the indices of neighbouring faces.
        Maximum face index is M-1.

    Returns
    -------
    partition : numpy.ndarray
        Integer array of length M: for all faces at which fcondition is True, the integer indicates the region that the face assigned to.
        Contains -1 for faces at which fcondition is False.
    nregions : int
        Number of regions detected.
    """
    partition = -numpy.ones(fcondition.shape[0], dtype=numpy.int64)
    # print('Total number of cells ', fcondition.shape[0])

    ncells = fcondition.sum()
    partition[fcondition] = numpy.arange(ncells)
    # print('Total number of flagged cells ', ncells)

    efc = EFC[fcondition[EFC].all(axis=1), :]
    nlinks = efc.shape[0]
    # print('Total number of internal flow links ', nlinks)

    anychange = True
    while anychange:
        partEFC = partition[efc]
        anychange = False

        for j in range(nlinks):
            m = partition[efc[j]].min()
            if not (partition[efc[j]] == m).all():
                anychange = True
                partition[efc[j]] = m

    parts, ipart = numpy.unique(partition, return_inverse=True)
    ipart = ipart - 1

    return ipart, len(parts) - 1<|MERGE_RESOLUTION|>--- conflicted
+++ resolved
@@ -27,66 +27,21 @@
 This file is part of D-FAST Morphological Impact: https://github.com/Deltares/D-FAST_Morphological_Impact
 """
 
+from typing import List, Tuple
+
 import os
-from typing import List, Tuple
-
 import numpy
-<<<<<<< HEAD
-
-import dfastmi.kernel.core
-import dfastmi.plotting
-
-
-def detect_and_plot_areas(
-    dzgemi,
-    dzmin,
-    EFCi,
-    wght_area_tot,
-    areai,
-    wbin,
-    wbin_labels,
-    wthresh,
-    siface,
-    afrac,
-    sbin,
-    sthresh,
-    kmid,
-    slength,
-    plotops,
-    xyzfil,
-    area_str,
-    total_str,
-    pos_up,
-    plot_n,
-):
-=======
 from dfastmi.batch.PlotOptions import PlotOptions
 import dfastmi.kernel.core
 import dfastmi.plotting
 
 def detect_and_plot_areas(dzgemi, dzmin, EFCi, wght_area_tot, areai, wbin, wbin_labels, wthresh, siface, afrac, sbin, sthresh, kmid, slength, plotting_options : PlotOptions, xyzfil, area_str, total_str, pos_up, plot_n):
->>>>>>> 7f5e9482
     sbin_length = sthresh[1] - sthresh[0]
 
-    area, volume, sub_area_list, wght_area_tot = detect_areas(
-        dzgemi,
-        dzmin,
-        EFCi,
-        wght_area_tot,
-        areai,
-        wbin,
-        wthresh,
-        siface,
-        afrac,
-        sbin,
-        sthresh,
-        slength,
-    )
-
-    binvol = comp_binned_volumes(
-        numpy.maximum(dzgemi, 0.0), areai, wbin, siface, afrac, sbin, wthresh, sthresh
-    )
-
+    area, volume, sub_area_list, wght_area_tot = detect_areas(dzgemi, dzmin, EFCi, wght_area_tot, areai, wbin, wthresh, siface, afrac, sbin, sthresh, slength)
+
+    binvol = comp_binned_volumes(numpy.maximum( dzgemi, 0.0), areai, wbin, siface, afrac, sbin, wthresh, sthresh)
+    
     if xyzfil != "":
         # write a table of chainage and volume per width bin to file
         binvol2 = numpy.stack(binvol)
@@ -94,14 +49,10 @@
             vol_str = " ".join('"{}"'.format(str) for str in wbin_labels)
             file.write('"chainage" ' + vol_str + "\n")
             for i in range(binvol2.shape[1]):
-                vol_str = " ".join("{:8.2f}".format(j) for j in binvol2[:, i])
+                vol_str = " ".join("{:8.2f}".format(j) for j in binvol2[:,i])
                 file.write("{:8.2f} ".format(kmid[i]) + vol_str + "\n")
 
-<<<<<<< HEAD
-    if plotops["plotting"]:
-=======
     if plotting_options.plotting:
->>>>>>> 7f5e9482
         fig, ax = dfastmi.plotting.plot_sedimentation(
             kmid,
             "chainage [km]",
@@ -109,172 +60,75 @@
             "volume [m3] accumulated per {} m bin alongstream".format(sbin_length),
             total_str,
             wbin_labels,
-            positive_up=pos_up,
+            positive_up = pos_up,
         )
 
-<<<<<<< HEAD
-        if plotops["saveplot"]:
-            figbase = plotops["figdir"] + os.sep + total_str.replace(" ", "_")
-            if plotops["saveplot_zoomed"]:
-                dfastmi.plotting.zoom_x_and_save(
-                    fig, ax, figbase, plotops["plot_ext"], plotops["kmzoom"]
-                )
-            figfile = figbase + plotops["plot_ext"]
-=======
         if plotting_options.saveplot:
             figbase = plotting_options.figure_save_directory / total_str.replace(" ","_")
             if plotting_options.saveplot_zoomed:
                 dfastmi.plotting.zoom_x_and_save(fig, ax, figbase, plotting_options.plot_extension, plotting_options.kmzoom)
             figfile = figbase.with_suffix(plotting_options.plot_extension)
->>>>>>> 7f5e9482
             dfastmi.plotting.savefig(fig, figfile)
 
         if plot_n > 0:
             # plot the figures with details for the N areas with largest volumes
-            volume_mean = volume[1:, :].mean(axis=0)
+            volume_mean = volume[1:,:].mean(axis=0)
             sorted_list = numpy.argsort(volume_mean)[::-1]
             if len(sorted_list) <= plot_n:
                 vol_thresh = 0.0
             else:
                 vol_thresh = volume_mean[sorted_list[plot_n]]
-<<<<<<< HEAD
-            plot_certain_areas(
-                volume_mean > vol_thresh,
-                dzgemi,
-                sub_area_list,
-                areai,
-                wbin,
-                wbin_labels,
-                siface,
-                afrac,
-                sbin,
-                wthresh,
-                sthresh,
-                kmid,
-                area_str,
-                pos_up,
-                plotops,
-            )
-
-=======
             plot_certain_areas(volume_mean > vol_thresh,  dzgemi, sub_area_list, areai, wbin, wbin_labels, siface, afrac, sbin, wthresh, sthresh, kmid, area_str, pos_up, plotting_options)
     
->>>>>>> 7f5e9482
     return area, volume, sub_area_list, wght_area_tot
 
-
-def detect_areas(
-    dzgemi,
-    dzmin,
-    EFCi,
-    wght_area_tot,
-    areai,
-    wbin,
-    wthresh,
-    siface,
-    afrac,
-    sbin,
-    sthresh,
-    slength,
-):
+def detect_areas(dzgemi, dzmin, EFCi, wght_area_tot, areai, wbin, wthresh, siface, afrac, sbin, sthresh, slength):
     sbin_length = sthresh[1] - sthresh[0]
     nwidth = wthresh[-1] - wthresh[0]
     sub_areai, n_sub_areas = detect_connected_regions(dzgemi > dzmin, EFCi)
     print("number of areas detected: ", n_sub_areas)
 
-    area = numpy.zeros(n_sub_areas)
-    volume = numpy.zeros((3, n_sub_areas))
+    area  = numpy.zeros(n_sub_areas)
+    volume = numpy.zeros((3,n_sub_areas))
     sub_area_list = []
-
+    
     for ia in range(n_sub_areas):
         dzgemi_filtered = dzgemi.copy()
         dzgemi_filtered[sub_areai != ia] = 0.0
         sub_area_list.append(sub_areai == ia)
-
-        # ApplicationSettingsHelper.log_text("sed_vol",dict = {"ia": ia+1, "nr": 1})
-        volume[1, ia], wght_area_ia = comp_sedimentation_volume1(
-            dzgemi_filtered,
-            dzmin,
-            areai,
-            wbin,
-            siface,
-            afrac,
-            sbin,
-            wthresh,
-            sthresh,
-            slength,
-            sbin_length,
-        )
+        
+        #ApplicationSettingsHelper.log_text("sed_vol",dict = {"ia": ia+1, "nr": 1})
+        volume[1,ia], wght_area_ia = comp_sedimentation_volume1(dzgemi_filtered, dzmin, areai, wbin, siface, afrac, sbin, wthresh, sthresh, slength, sbin_length)
         wght_area_tot = wght_area_tot + wght_area_ia
-
-        # ApplicationSettingsHelper.log_text("sed_vol",dict = {"ia": ia+1, "nr": 2})
-        volume[2, ia], area[ia], volume[0, ia] = comp_sedimentation_volume2(
-            numpy.maximum(dzgemi_filtered, 0.0), dzmin, areai, slength, nwidth
-        )
-
+        
+        #ApplicationSettingsHelper.log_text("sed_vol",dict = {"ia": ia+1, "nr": 2})
+        volume[2,ia], area[ia], volume[0,ia] = comp_sedimentation_volume2(numpy.maximum(dzgemi_filtered,0.0), dzmin, areai, slength, nwidth)
+    
     sorted_list = numpy.argsort(area)[::-1]
     area = area[sorted_list]
-    volume = volume[:, sorted_list]
+    volume = volume[:,sorted_list]
     sub_area_list = [sub_area_list[ia] for ia in sorted_list]
-
+    
     return area, volume, sub_area_list, wght_area_tot
 
-<<<<<<< HEAD
-
-def plot_certain_areas(
-    condition,
-    dzgemi,
-    area_list,
-    areai,
-    wbin,
-    wbin_labels,
-    siface,
-    afrac,
-    sbin,
-    wthresh,
-    sthresh,
-    kmid,
-    area_str,
-    pos_up,
-    plotops,
-):
-=======
 def plot_certain_areas(condition, dzgemi, area_list, areai, wbin, wbin_labels, siface, afrac, sbin, wthresh, sthresh, kmid, area_str, pos_up, plotting_options : PlotOptions):
->>>>>>> 7f5e9482
     indices = numpy.where(condition)[0]
     sbin_length = sthresh[1] - sthresh[0]
     for ia in indices:
         dzgemi_filtered = dzgemi.copy()
         dzgemi_filtered[numpy.invert(area_list[ia])] = 0.0
-
-        area_binvol = comp_binned_volumes(
-            dzgemi_filtered, areai, wbin, siface, afrac, sbin, wthresh, sthresh
-        )
-
+        
+        area_binvol = comp_binned_volumes(dzgemi_filtered, areai, wbin, siface, afrac, sbin, wthresh, sthresh)
+        
         fig, ax = dfastmi.plotting.plot_sedimentation(
             kmid,
             "chainage [km]",
             area_binvol,
             "volume [m3] accumulated per {} m bin alongstream".format(sbin_length),
-            area_str.format(ia + 1),
+            area_str.format(ia+1),
             wbin_labels,
-            positive_up=pos_up,
+            positive_up = pos_up,
         )
-<<<<<<< HEAD
-
-        if plotops["saveplot"]:
-            figbase = (
-                plotops["figdir"]
-                + os.sep
-                + area_str.replace(" ", "_").format(ia + 1)
-                + "_volumes"
-            )
-            if plotops["saveplot_zoomed"]:
-                dfastmi.plotting.zoom_x_and_save(
-                    fig, ax, figbase, plotops["plot_ext"], plotops["kmzoom"]
-                )
-            figfile = figbase + plotops["plot_ext"]
-=======
         
         if plotting_options.saveplot:
             formated_area_str = area_str.replace(" ","_").format(ia+1) + "_volumes"
@@ -282,10 +136,8 @@
             if plotting_options.saveplot_zoomed:
                 dfastmi.plotting.zoom_x_and_save(fig, ax, figbase, plotting_options.plot_extension, plotting_options.kmzoom)
             figfile = figbase.with_suffix(plotting_options.plot_extension)
->>>>>>> 7f5e9482
             dfastmi.plotting.savefig(fig, figfile)
-
-
+        
 def comp_binned_volumes(
     dzgem: numpy.ndarray,
     area: numpy.ndarray,
@@ -322,14 +174,14 @@
     -------
     binvol : List[numpy.ndarray]
         List of arrays containing the total volume per streamwise bin [m3]. List length corresponds to number of width bins.
-    """
-
+    """    
+    
     dvol = dzgem * area
-
-    n_wbin = len(wthresh) - 1
-    n_sbin = len(sthresh) - 1
-    sedbinvol: List[numpy.ndarray] = []
-
+    
+    n_wbin = len(wthresh)-1
+    n_sbin = len(sthresh)-1
+    sedbinvol : List[numpy.ndarray] = []
+    
     # compute for every width bin the sedimentation volume
     for iw in range(n_wbin):
         lw = wbin == iw
@@ -337,14 +189,11 @@
         sbin_lw = sbin[lw]
         dvol_lw = dvol[siface[lw]]
         afrac_lw = afrac[lw]
-
-        sedbinvol.append(
-            numpy.bincount(sbin_lw, weights=dvol_lw * afrac_lw, minlength=n_sbin)
-        )
-
+    
+        sedbinvol.append(numpy.bincount(sbin_lw, weights = dvol_lw * afrac_lw, minlength = n_sbin))
+        
     return sedbinvol
-
-
+    
 def comp_sedimentation_volume1(
     dzgem: numpy.ndarray,
     dzmin: float,
@@ -391,44 +240,31 @@
     -------
     dvol : float
         Sedimentation volume [m3].
-    """
-
+    """    
+    
     dzgem_filtered = dzgem.copy()
     dzgem_filtered[abs(dzgem) < dzmin] = 0.0
     dvol = dzgem_filtered * area
-
-    n_wbin = len(wthresh) - 1
-    n_sbin = len(sthresh) - 1
+    
+    n_wbin = len(wthresh)-1
+    n_sbin = len(sthresh)-1
     n_faces = len(dvol)
     tot_dredge_vol = 0
     wght_all_dredge = numpy.zeros(dvol.shape)
-
+    
     # compute for every width bin the sedimentation volume
     for iw in range(n_wbin):
         lw = wbin == iw
-
-        tot_dredge_vol_wbin, wght_all_dredge_bin = (
-            comp_sedimentation_volume1_one_width_bin(
-                dvol[siface[lw]],
-                sbin[lw],
-                afrac[lw],
-                siface[lw],
-                sthresh,
-                sbin_length,
-                slength,
-            )
-        )
-
-        # print("width bin {}, total volume {:.6f} m3".format(iw+1, tot_dredge_vol_wbin))
+        
+        tot_dredge_vol_wbin, wght_all_dredge_bin = comp_sedimentation_volume1_one_width_bin(dvol[siface[lw]], sbin[lw], afrac[lw], siface[lw], sthresh, sbin_length, slength)
+        
+        #print("width bin {}, total volume {:.6f} m3".format(iw+1, tot_dredge_vol_wbin))
         tot_dredge_vol = tot_dredge_vol + tot_dredge_vol_wbin
-        wght_all_dredge = wght_all_dredge + numpy.bincount(
-            siface[lw], weights=wght_all_dredge_bin, minlength=n_faces
-        )
-
-    # print("-------> total volume {:.6f} m3".format(tot_dredge_vol))
+        wght_all_dredge = wght_all_dredge + numpy.bincount(siface[lw], weights = wght_all_dredge_bin, minlength = n_faces)
+
+    #print("-------> total volume {:.6f} m3".format(tot_dredge_vol))
 
     return tot_dredge_vol, wght_all_dredge
-
 
 def comp_sedimentation_volume1_one_width_bin(
     dvol: numpy.ndarray,
@@ -451,25 +287,22 @@
     -------
     dvol : float
         Sedimentation volume [m3].
-    """
-    n_sbin = len(sthresh) - 1
-
+    """    
+    n_sbin = len(sthresh)-1
+    
     check_sed = dvol > 0.0
     dvol_sed = dvol[check_sed]
     sbin_sed = sbin[check_sed]
     siface_sed = siface[check_sed]
     afrac_sed = afrac[check_sed]
-
-    tot_dredge_vol, wght_all_dredge_sed = comp_sedimentation_volume1_tot(
-        dvol_sed, sbin_sed, afrac_sed, siface_sed, sthresh, sbin_length, slength
-    )
-
+    
+    tot_dredge_vol, wght_all_dredge_sed = comp_sedimentation_volume1_tot(dvol_sed, sbin_sed, afrac_sed, siface_sed, sthresh, sbin_length, slength)
+    
     wght_all_dredge = numpy.zeros(dvol.shape)
     wght_all_dredge[check_sed] = wght_all_dredge_sed
 
     return tot_dredge_vol, wght_all_dredge
-
-
+    
 def comp_sedimentation_volume1_tot(
     sedvol: numpy.ndarray,
     sbin: numpy.ndarray,
@@ -495,7 +328,7 @@
         List of arrays containing the total sedimentation volume per streamwise bin [m3]. List length corresponds to number of width bins.
     erobinvol : List[Optional[numpy.ndarray]]
         List of arrays containing the total erosion volume per streamwise bin [m3]. List length corresponds to number of width bins.
-    """
+    """    
     index = numpy.argsort(sbin)
 
     dredge_vol = 0.0
@@ -508,24 +341,23 @@
         for i in range(len(index)):
             ii = index[i]
             ib = sbin[ii]
-            if ib == ibprev:  # same index, same weight
+            if ib == ibprev: # same index, same weight
                 pass
 
-            else:  # next index
+            else: # next index
                 s0 = sthresh[ib]
-                frac = max(0.0, min(slength1 / sbin_length, 1.0))
+                frac = max(0.0, min(slength1/sbin_length, 1.0))
                 ibprev = ib
                 slength1 = slength1 - sbin_length
-
+        
             if frac != 0.0:
                 wght[ii] = wght[ii] + frac * afrac[ii]
                 dredge_vol = dredge_vol + frac * sedvol[ii] * afrac[ii]
-                # print(siface[ii], frac, sedvol[ii], afrac[ii], frac * sedvol[ii] * afrac[ii],' -> ',dredge_vol)
-
-    # print(dredge_vol, ' > ', wght)
+                #print(siface[ii], frac, sedvol[ii], afrac[ii], frac * sedvol[ii] * afrac[ii],' -> ',dredge_vol)
+        
+    #print(dredge_vol, ' > ', wght)
 
     return dredge_vol, wght
-
 
 def comp_sedimentation_volume2(
     dzgem: numpy.ndarray,
@@ -559,7 +391,7 @@
     iface = numpy.where(dzgem > dzmin)
     dzgem_clip = dzgem[iface]
     area_clip = area[iface]
-
+    
     dvol_eq = (dzgem_clip * area_clip).sum()
     area_eq = area_clip.sum()
     dz_eq = dvol_eq / area_eq
@@ -568,23 +400,16 @@
         dvol = dvol_eq
     else:
         dvol = dz_eq * area_1y
-
+    
     print(dzmin)
-    # print("dz_min = {:.6f} m, dz_max = {:.6f} m, dz_thresh = {:.6f} m".format(min(dzgem), max(dzgem), dzmin))
-    print(
-        "dz_mean = {:.6f} m, width = {:.6f} m, length = {:.6f} m, volume = {:.6f} m3".format(
-            dz_eq, nwidth, slength, dvol
-        )
-    )
+    #print("dz_min = {:.6f} m, dz_max = {:.6f} m, dz_thresh = {:.6f} m".format(min(dzgem), max(dzgem), dzmin))
+    print("dz_mean = {:.6f} m, width = {:.6f} m, length = {:.6f} m, volume = {:.6f} m3".format(dz_eq, nwidth, slength, dvol))
     return dvol, area_eq, dvol_eq
 
-
-def detect_connected_regions(
-    fcondition: numpy.ndarray, EFC: numpy.ndarray
-) -> Tuple[numpy.ndarray, int]:
+def detect_connected_regions(fcondition: numpy.ndarray, EFC: numpy.ndarray) -> Tuple[numpy.ndarray, int]:
     """
     Detect regions of faces for which the fcondition equals True.
-
+    
     Arguments
     ---------
     fcondition : numpy.ndarray
@@ -592,7 +417,7 @@
     EFC : numpy.ndarray
         N x 2 array containing the indices of neighbouring faces.
         Maximum face index is M-1.
-
+    
     Returns
     -------
     partition : numpy.ndarray
@@ -602,16 +427,16 @@
         Number of regions detected.
     """
     partition = -numpy.ones(fcondition.shape[0], dtype=numpy.int64)
-    # print('Total number of cells ', fcondition.shape[0])
-
+    #print('Total number of cells ', fcondition.shape[0])
+    
     ncells = fcondition.sum()
     partition[fcondition] = numpy.arange(ncells)
-    # print('Total number of flagged cells ', ncells)
-
-    efc = EFC[fcondition[EFC].all(axis=1), :]
+    #print('Total number of flagged cells ', ncells)
+    
+    efc = EFC[fcondition[EFC].all(axis=1),:]
     nlinks = efc.shape[0]
-    # print('Total number of internal flow links ', nlinks)
-
+    #print('Total number of internal flow links ', nlinks)
+    
     anychange = True
     while anychange:
         partEFC = partition[efc]
@@ -622,8 +447,8 @@
             if not (partition[efc[j]] == m).all():
                 anychange = True
                 partition[efc[j]] = m
-
+    
     parts, ipart = numpy.unique(partition, return_inverse=True)
-    ipart = ipart - 1
-
-    return ipart, len(parts) - 1+    ipart = ipart-1
+    
+    return ipart, len(parts)-1