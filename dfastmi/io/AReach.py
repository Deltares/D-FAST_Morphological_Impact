--- conflicted
+++ resolved
@@ -41,18 +41,9 @@
     """
     Abstract base class with reach data information. Should never be instantiated.
     """
+    _name : str
+    _config_key_index : int
 
-<<<<<<< HEAD
-    _name: str
-    _config_key_index: int
-
-    normal_width: float
-    ucritical: float
-    qstagnant: float
-    parent_branch: IBranch
-
-    def __init__(self, reach_name: str = "Reach", reach_config_key_index: int = 1):
-=======
     normal_width : float = 0.0
     ucritical : float = 0.0
     qstagnant : float = 0.0
@@ -60,7 +51,6 @@
 
     def __init__(self, reach_name : str = "Reach", reach_config_key_index:int = 1):
         super().__init__(_name=reach_name, _config_key_index = reach_config_key_index)
->>>>>>> 7f5e9482
         self._name = reach_name
         self._config_key_index = reach_config_key_index
 
