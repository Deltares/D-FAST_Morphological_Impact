# -*- coding: utf-8 -*-
"""
Copyright © 2024 Stichting Deltares.

This library is free software; you can redistribute it and/or
modify it under the terms of the GNU Lesser General Public
License as published by the Free Software Foundation version 2.1.

This library is distributed in the hope that it will be useful,
but WITHOUT ANY WARRANTY; without even the implied warranty of
MERCHANTABILITY or FITNESS FOR A PARTICULAR PURPOSE.  See the GNU
Lesser General Public License for more details.

You should have received a copy of the GNU Lesser General Public
License along with this library; if not, see <http://www.gnu.org/licenses/>.

contact: delft3d.support@deltares.nl
Stichting Deltares
P.O. Box 177
2600 MH Delft, The Netherlands

All indications and logos of, and references to, "Delft3D" and "Deltares"
are registered trademarks of Stichting Deltares, and remain the property of
Stichting Deltares. All rights reserved.

INFORMATION
This file is part of D-FAST Morphological Impact: https://github.com/Deltares/D-FAST_Morphological_Impact
"""
<<<<<<< HEAD
import os
import sys

import dfastmi.batch.core
import dfastmi.cli
import dfastmi.gui
=======
import pathlib
import sys
from dfastmi.batch.DFastUtils import get_progloc
import dfastmi.cli

import dfastmi.batch.core

from dfastmi.gui.dialog_view import main
from dfastmi.io.RiversObject import RiversObject
>>>>>>> 7f5e9482
from dfastmi.io.ApplicationSettingsHelper import ApplicationSettingsHelper
from dfastmi.io.FileUtils import FileUtils
from dfastmi.io.RiversObject import RiversObject


def run(
    language: str = "UK",
    runmode: str = "GUI",
    configfile: str = "dfastmi.cfg",
    rivers_file: str = "Dutch_rivers_v2.ini",
    reduced_output: bool = False,
) -> None:
    """
    Main routine initializing the language file and starting the chosen run mode.

    Arguments
    ---------
    language: str
        Display language 'NL' or 'UK' ('UK' is default)
    runmode: str
        Run mode 'BATCH', 'CLI' or 'GUI' ('GUI' is default)
    configfile: str
        Configuration file ('dfastmi.cfg' is default)
    rivers_file : str
        Name of rivers configuration file ('Dutch_rivers_v2.ini' is default).
    reduced_output : bool
        Flag to indicate whether WAQUA output should be reduced to the area of
        interest only (False is default).
    """

    progloc = get_progloc()
    try:
        ApplicationSettingsHelper.load_program_texts(
            progloc.joinpath("messages." + language + ".ini")
        )
    except:
        if language == "NL":
            print(
                "Het taalbestand 'messages."
                + language
                + ".ini' kan niet worden geladen."
            )
        else:
            print("Unable to load language file 'messages." + language + ".ini'")
    else:
        abs_rivers_file = str(pathlib.Path(progloc).absolute().joinpath(rivers_file))
        rivers = RiversObject(abs_rivers_file)
        if runmode == "BATCH":
            dfastmi.batch.core.batch_mode(configfile, rivers, reduced_output)
        elif runmode == "CLI":
            if configfile != "dfastmi.cfg":
                ApplicationSettingsHelper.log_text("ignoring_config")
            dfastmi.cli.interactive_mode(sys.stdin, rivers, reduced_output)
        elif runmode == "GUI":
            main(rivers, configfile)
        else:
            raise Exception(
                'Invalid run mode "{}" specified. Should read "BATCH", "CLI" or "GUI".'.format(
                    runmode
                )
            )<|MERGE_RESOLUTION|>--- conflicted
+++ resolved
@@ -26,14 +26,6 @@
 INFORMATION
 This file is part of D-FAST Morphological Impact: https://github.com/Deltares/D-FAST_Morphological_Impact
 """
-<<<<<<< HEAD
-import os
-import sys
-
-import dfastmi.batch.core
-import dfastmi.cli
-import dfastmi.gui
-=======
 import pathlib
 import sys
 from dfastmi.batch.DFastUtils import get_progloc
@@ -43,10 +35,7 @@
 
 from dfastmi.gui.dialog_view import main
 from dfastmi.io.RiversObject import RiversObject
->>>>>>> 7f5e9482
 from dfastmi.io.ApplicationSettingsHelper import ApplicationSettingsHelper
-from dfastmi.io.FileUtils import FileUtils
-from dfastmi.io.RiversObject import RiversObject
 
 
 def run(
@@ -58,7 +47,7 @@
 ) -> None:
     """
     Main routine initializing the language file and starting the chosen run mode.
-
+    
     Arguments
     ---------
     language: str
