# -*- coding: utf-8 -*-
"""
Copyright © 2024 Stichting Deltares.

This library is free software; you can redistribute it and/or
modify it under the terms of the GNU Lesser General Public
License as published by the Free Software Foundation version 2.1.

This library is distributed in the hope that it will be useful,
but WITHOUT ANY WARRANTY; without even the implied warranty of
MERCHANTABILITY or FITNESS FOR A PARTICULAR PURPOSE.  See the GNU
Lesser General Public License for more details.

You should have received a copy of the GNU Lesser General Public
License along with this library; if not, see <http://www.gnu.org/licenses/>.

contact: delft3d.support@deltares.nl
Stichting Deltares
P.O. Box 177
2600 MH Delft, The Netherlands

All indications and logos of, and references to, "Delft3D" and "Deltares"
are registered trademarks of Stichting Deltares, and remain the property of
Stichting Deltares. All rights reserved.

INFORMATION
This file is part of D-FAST Morphological Impact: https://github.com/Deltares/D-FAST_Morphological_Impact
"""
"""
Module for Reach

Interface:
    IReach

"""
from abc import ABC, abstractmethod
from pydantic import BaseModel

<<<<<<< HEAD

class IReach(ABC):
    normal_width: float
    ucritical: float
    qstagnant: float
=======
class IReach(ABC, BaseModel):
    normal_width : float
    ucritical : float
    qstagnant : float
>>>>>>> 7f5e9482

    """Interface for Reach information"""

    @property
    @abstractmethod
    def name(self) -> str:
        """Name of the Reach"""

    @property
    @abstractmethod
    def config_key_index(self) -> int:
        """Index number of the Reach in the branch"""<|MERGE_RESOLUTION|>--- conflicted
+++ resolved
@@ -36,18 +36,10 @@
 from abc import ABC, abstractmethod
 from pydantic import BaseModel
 
-<<<<<<< HEAD
-
-class IReach(ABC):
-    normal_width: float
-    ucritical: float
-    qstagnant: float
-=======
 class IReach(ABC, BaseModel):
     normal_width : float
     ucritical : float
     qstagnant : float
->>>>>>> 7f5e9482
 
     """Interface for Reach information"""
 
