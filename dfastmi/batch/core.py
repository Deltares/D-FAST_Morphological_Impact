# -*- coding: utf-8 -*-
"""
Copyright © 2024 Stichting Deltares.

This library is free software; you can redistribute it and/or
modify it under the terms of the GNU Lesser General Public
License as published by the Free Software Foundation version 2.1.

This library is distributed in the hope that it will be useful,
but WITHOUT ANY WARRANTY; without even the implied warranty of
MERCHANTABILITY or FITNESS FOR A PARTICULAR PURPOSE.  See the GNU
Lesser General Public License for more details.

You should have received a copy of the GNU Lesser General Public
License along with this library; if not, see <http://www.gnu.org/licenses/>.

contact: delft3d.support@deltares.nl
Stichting Deltares
P.O. Box 177
2600 MH Delft, The Netherlands

All indications and logos of, and references to, "Delft3D" and "Deltares"
are registered trademarks of Stichting Deltares, and remain the property of
Stichting Deltares. All rights reserved.

INFORMATION
This file is part of D-FAST Morphological Impact: https://github.com/Deltares/D-FAST_Morphological_Impact
"""

import sys
from configparser import ConfigParser
from pathlib import Path
from typing import Any, Dict, Optional, TextIO, Tuple

import matplotlib
from packaging.version import InvalidVersion, Version

import dfastmi.kernel.core
import dfastmi.plotting
from dfastmi.batch import AnalyserAndReporterDflowfm, AnalyserAndReporterWaqua
from dfastmi.batch.AConfigurationInitializerBase import AConfigurationInitializerBase
from dfastmi.batch.ConfigurationInitializerFactory import (
    ConfigurationInitializerFactory,
)
from dfastmi.batch.FileNameRetrieverFactory import FileNameRetrieverFactory
from dfastmi.batch.PlotOptions import PlotOptions
from dfastmi.io.ApplicationSettingsHelper import ApplicationSettingsHelper
from dfastmi.io.Branch import Branch
from dfastmi.io.ConfigFileOperations import ConfigFileOperations
from dfastmi.io.DFastMIConfigParser import DFastMIConfigParser
from dfastmi.io.IReach import IReach
from dfastmi.io.Reach import Reach
from dfastmi.io.RiversObject import RiversObject
from dfastmi.kernel.typehints import Vector

WAQUA_EXPORT = "WAQUA export"
DFLOWFM_MAP = "D-Flow FM map"


def batch_mode(config_file: str, rivers: RiversObject, reduced_output: bool) -> None:
    """
    Run the program in batch mode.

    Load the configuration file and run the analysis.

    Arguments
    ---------
    config_file : str
        Name of the configuration file.
    rivers : RiversObject
        An object containing the river data.
    reduced_output : bool
        Flag to indicate whether WAQUA output should be reduced to the area of
        interest only.

    Return
    ------
    None
    """
    if reduced_output:
        ApplicationSettingsHelper.log_text("reduce_output")

    try:
        config = ConfigFileOperations.load_configuration_file(config_file)
        rootdir = Path(config_file).parent
    except:
        print(sys.exc_info()[1])
    else:
        batch_mode_core(rivers, reduced_output, config, rootdir=rootdir)


def batch_mode_core(
    rivers: RiversObject,
    reduced_output: bool,
    config: ConfigParser,
    rootdir: Path = None,
    gui: bool = False,
) -> bool:
    """
    Run the analysis for a given configuration in batch mode.

    Arguments
    ---------
    rivers : RiversObject
        An object containing the river data.
    reduced_output : bool
        Flag to indicate whether WAQUA output should be reduced to the area of
        interest only.
    config : configparser.ConfigParser
        Configuration of the analysis to be run.
    rootdir : Path
        Reference directory for default output folders.
    gui : bool
        Flag indicating whether this routine is called from the GUI.

    Return
    ------
    success : bool
        Flag indicating whether the analysis could be completed successfully.
    """
    display = False
    data = DFastMIConfigParser(config)

    # check outputdir
    rootdir = _get_root_dir(rootdir)
    outputdir = _get_output_dir(rootdir, display, data)
    report_path = outputdir.joinpath(
        ApplicationSettingsHelper.get_filename("report.out")
    )

    with report_path.open(mode="w", encoding="utf-8") as report:
        _log_header(report)

        cfg_version = _get_verion(rivers, config)

        branch_name = config.get("General", "Branch", fallback="")
        branch = rivers.get_branch(branch_name)
        if not branch:
            ApplicationSettingsHelper.log_text(
                "invalid_branch", dict={"branch": branch_name}, file=report
            )
            success = False
        else:
            reach_name = config.get("General", "Reach", fallback="")
            reach = branch.get_reach(reach_name)
            if not reach:
                ApplicationSettingsHelper.log_text(
                    "invalid_reach",
                    dict={"reach": reach_name, "branch": branch_name},
                    file=report,
                )
                success = False
            else:
                success = _analyse_and_report(
                    config,
                    data,
                    cfg_version,
                    reach,
                    branch,
                    display,
                    report,
                    reduced_output,
                    rootdir,
                    outputdir,
                    gui,
                )

        ApplicationSettingsHelper.log_text("end", file=report)

    return success


def _report_section_break(report: TextIO):
    ApplicationSettingsHelper.log_text("===", file=report)


def _report_analysis_configuration(
    imode: int,
    branch: Branch,
    reach: IReach,
<<<<<<< HEAD
    q_threshold: float,
    ucrit: float,
    slength: float,
    config: ConfigParser,
=======
    initialized_config: AConfigurationInitializerBase,
>>>>>>> 4b946161
    report: TextIO,
):
    """Basic WAQUA analysis configuration will not be reported."""
    if imode == 0:
        return

    _report_analysis_settings_header(report)
    _report_case_description(initialized_config.case_description, report)
    _report_basic_analysis_configuration(
        branch,
        reach,
        initialized_config.q_threshold,
        initialized_config.ucrit,
        initialized_config.slength,
        report,
    )
    _report_discharge_branch_location(branch.qlocation, report)
    _report_analysis_conditions_header(report)
    _report_used_file_names(config, report)
    _report_section_break(report)


def _report_case_description(case_description: str, report):
    settings = {
        "case_description": case_description,
    }
    ApplicationSettingsHelper.log_text("case_description", file=report, dict=settings)


def _report_analysis_settings_header(report: TextIO):
    ApplicationSettingsHelper.log_text("analysis_settings_header", report)


def _report_basic_analysis_configuration(
    branch: Branch,
    reach: Reach,
    q_threshold: float,
    ucrit: float,
    slength: float,
    report: TextIO,
):
    settings = {
        "branch": branch.name,
        "reach": reach.name,
        "q_threshold": q_threshold,
        "u_critical": ucrit,
        "slength": int(slength),
    }
    ApplicationSettingsHelper.log_text("analysis_settings", file=report, dict=settings)


def _report_discharge_branch_location(
    qlocation: str,
    report: TextIO,
):
    settings = {
        "location": qlocation,
    }
    ApplicationSettingsHelper.log_text(
        "analysis_settings_discharge_location", file=report, dict=settings
    )


def _report_analysis_conditions_header(report: TextIO):
    ApplicationSettingsHelper.log_text("analysis_settings_conditions_header", report)


def _report_used_file_names(config: ConfigParser, report: TextIO):
    for section in config:
        if section[0].lower() == "c":
            discharge_file_name = config.get(section, "Discharge", fallback="")
            reference_file_name = _get_file_name(config, section, "Reference")
            measure_file_name = _get_file_name(config, section, "WithMeasure")
            _report_analysis_conditions_values(
                discharge_file_name, reference_file_name, measure_file_name, report
            )


def _get_file_name(config: ConfigParser, section: str, value_name: str) -> str:
    location = config.get(section, value_name, fallback="")
    path = Path(location)
    return path.name


def _report_analysis_conditions_values(
    discharge: str, reference: str, measure: str, report: TextIO
):
    settings = {
        "discharge": discharge,
        "reference": reference,
        "measure": measure,
    }
    ApplicationSettingsHelper.log_text(
        "analysis_settings_conditions_values", file=report, dict=settings
    )


def _get_mode_usage(config: ConfigParser) -> int:
    """
    Detect which mode is used to create the output report.
    The mode could be using WAQUA or (default) DFLOWFM.
    Depending on the mode select the appropriate analysis runner.

    Arguments
    ---------
    config: ConfigParser
        Configuration of the analysis to be run.

    Return
    ------
    imode : int
        Specification of run mode (0 = WAQUA, 1 = D-Flow FM).
    """
    mode_str = config.get("General", "Mode", fallback=DFLOWFM_MAP)
    if mode_str == WAQUA_EXPORT:
        return 0
    else:
        return 1


def _report_mode_usage(imode: int, report: TextIO) -> int:
    """
    Log which mode is used to create the output report.
    The mode could be using WAQUA or (default) DFLOWFM.

    Arguments
    ---------
    imode : int
        Specification of run mode (0 = WAQUA, 1 = D-Flow FM).
    report : TextIO
        Text stream for log file.
    """
    if imode == 0:
        ApplicationSettingsHelper.log_text(
            "results_with_input_waqua",
            file=report,
            dict={
                "avgdzb": ApplicationSettingsHelper.get_filename("avgdzb.out"),
                "maxdzb": ApplicationSettingsHelper.get_filename("maxdzb.out"),
                "mindzb": ApplicationSettingsHelper.get_filename("mindzb.out"),
            },
        )
    else:
        ApplicationSettingsHelper.log_text(
            "results_with_input_dflowfm",
            file=report,
            dict={"netcdf": ApplicationSettingsHelper.get_filename("netcdf.out")},
        )


def _get_verion(rivers: RiversObject, config: ConfigParser) -> Version:
    """
    Will get the stated version string from the application config
    and convert this to a Version object.
    This can be used to determine which Rivers configuration should
    be used in the calculation.

    Arguments
    ---------
    rivers : RiversObject
        An object containing the river data.
    config: ConfigParser
        Configuration of the analysis to be run.

    Return
    ------
    version : Version
        Version object extracted from the configuration file.
    """
    cfg_version = config.get("General", "Version", fallback="")
    try:
        cfg_version = Version(cfg_version)
    except InvalidVersion as exception:
        raise LookupError(
            f"Wrong version detected in configuration file, when parsing the value got this : {exception}"
        )

    if cfg_version != rivers.version:
        raise LookupError(
            f"Version number of configuration file ({cfg_version}) must match version number of rivers file ({rivers.version})"
        )

    return cfg_version


def _log_header(report: TextIO) -> None:
    """
    Will log into the report default static header information

    Arguments
    ---------
    report: TextIO
        An object containing the river data.

    Returns
    -------
    None
    """
    prog_version = dfastmi.__version__
    ApplicationSettingsHelper.log_text(
        "header", dict={"version": prog_version}, file=report
    )
    ApplicationSettingsHelper.log_text("limits", file=report)
    _report_section_break(report)


def _get_output_dir(rootdir: str, display: bool, data: DFastMIConfigParser) -> Path:
    """
    Will get the string containing the explicit output directory from the dfast configuration.
    If not available it will create an explicit output directory relative to the root directory.
    From this string it will create a PathLib Path object.

    Arguments
    ---------
    rootdir : str
        Reference directory for default folders.
    display : bool
        Flag indicating text output to stdout.
    data : DFastMIConfigParser
        DFast MI application config file.

    Return
    ------
    outputdir : Path
        A Path object to the output directory location.
    """
    outputdir = Path(
        data.config_get(str, "General", "OutputDir", Path(rootdir).joinpath("output"))
    )
    if outputdir.exists():
        if display:
            ApplicationSettingsHelper.log_text("overwrite_dir", dict={"dir": outputdir})
    else:
        outputdir.mkdir()
    return outputdir


def _get_root_dir(rootdir: Path) -> Path:
    """
    Return a new path object representing the current directory.

    Arguments
    ---------
    rootdir : Path
        Reference directory for default folders.

    Return
    ------
    rootdir : Path
        A Path object to the currenct directory
        location or default directory location.
    """
    if not rootdir:
        rootdir = Path.cwd()
    return rootdir


def count_discharges(discharges: Vector) -> int:
    """
    Count the number of non-empty discharges.

    Arguments
    ---------
    discharges : Vector
        Tuple of (at most) three characteristic discharges (Q).

    Returns
    -------
    n : int
        Number of non-empty discharges.
    """
    return sum([q is not None for q in discharges])


def get_filenames(
    imode: int,
    needs_tide: bool,
    config: Optional[ConfigParser] = None,
) -> Dict[Any, Tuple[str, str]]:
    """
    Extract the list of six file names from the configuration.

    Arguments
    ---------
    imode : int
        Specification of run mode (0 = WAQUA, 1 = D-Flow FM).

    needs_tide : bool
        Specifies whether the tidal boundary is needed.

    config : Optional[ConfigParser]
        The variable containing the configuration (may be None for imode = 0).

    Returns
    -------
    filenames : Dict[Any, Tuple[str,str]]
        Dictionary of string tuples representing the D-Flow FM file names for
        each reference/with measure pair. The keys of the dictionary vary. They
        can be the discharge index, discharge value or a tuple of forcing
        conditions, such as a Discharge and Tide forcing tuple.
    """

    if imode != 0:
        general_version = config.get("General", "Version", fallback=None)
    else:
        general_version = None

    if general_version:
        file_name_retriever_version = Version(general_version)
    else:
        file_name_retriever_version = None

    file_name_retriever = FileNameRetrieverFactory.generate(
        file_name_retriever_version, needs_tide
    )
    return file_name_retriever.get_file_names(config)


def _analyse_and_report(
    config: ConfigParser,
    data: DFastMIConfigParser,
    cfg_version: Version,
    reach: IReach,
    branch: Branch,
    display: bool,
    report: TextIO,
    reduced_output: bool,
    rootdir: Path,
    outputdir: Path,
    gui: bool,
) -> bool:
    """
    Perform analysis for any model.

    Depending on the mode select the appropriate analysis runner.

    Arguments
    ---------
    config : ConfigParser
        The variable containing the configuration.
    data : DFastMIConfigParser
        DFast MI application config file.
    cfg_version : Version,
        Version object extracted from the configuration file.
    branch : Branch
        Branch object we want to do analysis on.
    reach: IReach,
        Reach object we want to do analysis on,
    display : bool
        Flag indicating text output to stdout.
    report : TextIO
        Text stream for log file.
    reduced_output : bool
        Flag to indicate whether WAQUA output should be reduced to the area of
        interest only.
    rootdir : Path
        Reference directory for default folders.
    outputdir : Path
        Reference directory for default output folders.
    gui : bool
        Flag indicating whether this routine is called from the GUI.

    Returns
    -------
    success : bool
        Flag indicating whether analysis could be carried out.
    """
    initialized_config = ConfigurationInitializerFactory.generate(
        cfg_version, reach, config
    )

    old_zmin_zmax = False

    plotting_options = PlotOptions()
    plotting_options.set_plotting_flags(rootdir, display, data)

    imode = _get_mode_usage(config)
    _report_analysis_configuration(
        imode,
        branch,
        reach,
<<<<<<< HEAD
        initialized_config.q_threshold,
        initialized_config.ucrit,
        initialized_config.slength,
        config,
=======
        initialized_config,
>>>>>>> 4b946161
        report,
    )
    _report_mode_usage(imode, report)
    filenames = get_filenames(imode, initialized_config.needs_tide, config)
    success = False

    if imode == 0:
        success = AnalyserAndReporterWaqua.analyse_and_report_waqua(
            display,
            report,
            reduced_output,
            initialized_config.tstag,
            initialized_config.discharges,
            initialized_config.apply_q,
            initialized_config.time_fractions_of_the_year,
            initialized_config.rsigma,
            initialized_config.ucrit,
            old_zmin_zmax,
            outputdir,
        )
    else:
        success = AnalyserAndReporterDflowfm.analyse_and_report_dflowfm(
            display,
            report,
            reach.normal_width,
            filenames,
            plotting_options.xykm,
            old_zmin_zmax,
            outputdir,
            plotting_options,
            initialized_config,
        )

    _log_length_estimate(report, initialized_config.slength)

    _finalize_plotting(plotting_options, gui)

    return success


def _finalize_plotting(plotting_options: PlotOptions, gui: bool) -> None:
    """
    When plotting the analysis results and done analysing we need to
    finalize some actions to stop the plotting.

    Arguments
    ---------
    plotops : dict[str, Any]
        The variable with the key values
    gui : bool
        Flag indicating whether this routine is called from the GUI.

    Returns
    -------
    None
    """
    if plotting_options.plotting:
        if plotting_options.closeplot:
            matplotlib.pyplot.close("all")
        else:
            matplotlib.pyplot.show(block=not gui)


def _log_length_estimate(report: TextIO, slength: float) -> None:
    """
    After analysis is done we want to report the used estimated
    length in the report.

    Arguments
    ---------
    report : TextIO
        Text stream for log file.
    slength : float
        The expected yearly impacted sedimentation length.

    Returns
    -------
    None
    """
    if slength > 1:
        nlength = f"{int(slength)}"
    else:
        nlength = f"{slength}"
    ApplicationSettingsHelper.log_text(
        "length_estimate", dict={"nlength": nlength}, file=report
    )


def write_report(
    report: TextIO,
    reach: str,
    q_location: str,
    q_threshold: Optional[float],
    q_bankfull: float,
    q_stagnant: float,
    tstag: float,
    q_fit: Tuple[float, float],
    discharges: Vector,
    t: Vector,
    slength: float,
) -> None:
    """
    Write the analysis report to file.

    Arguments
    ---------
    report : TextIO
        Text stream for log file.
    reach : str
        The name of the selected reach.
    q_location : str
        The name of the discharge location.
    q_threshold : Optional[float]
        The discharge below which the measure is not flow-carrying (None if always flowing above 1000 m3/s or when barriers are opened).
    q_bankull : float
        The discharge at which the measure is bankfull.
    q_stagnant : float
        Discharge below which the river flow is negligible.
    tstag : float
        Fraction of year during which the flow velocity is negligible.
    q_fit : Tuple[float, float]
        A discharge and dicharge change determining the discharge exceedance curve (from rivers configuration file).
    discharges : Vector
        A tuple of 3 discharges (Q) for which simulation results are (expected to be) available.
    t : Vector
        A tuple of 3 values each representing the fraction of the year during which the discharge is given by the corresponding entry in Q.
    slength : float
        The expected yearly impacted sedimentation length.

    Returns
    -------
    None
    """
    ApplicationSettingsHelper.log_text("", file=report)
    ApplicationSettingsHelper.log_text("reach", dict={"reach": reach}, file=report)
    ApplicationSettingsHelper.log_text("", file=report)
    if q_threshold is not None:
        ApplicationSettingsHelper.log_text(
            "report_qthreshold",
            dict={"q": q_threshold, "border": q_location},
            file=report,
        )
    ApplicationSettingsHelper.log_text(
        "report_qbankfull",
        dict={"q": q_bankfull, "border": q_location},
        file=report,
    )
    ApplicationSettingsHelper.log_text("", file=report)
    if q_stagnant > q_fit[0]:
        ApplicationSettingsHelper.log_text(
            "closed_barriers", dict={"ndays": int(365 * tstag)}, file=report
        )
        ApplicationSettingsHelper.log_text("", file=report)
    for i in range(3):
        if discharges[i] is not None:
            ApplicationSettingsHelper.log_text(
                "char_discharge",
                dict={"n": i + 1, "q": discharges[i], "border": q_location},
                file=report,
            )
            if i < 2:
                tdays = int(365 * t[i])
            else:
                tdays = max(
                    0, 365 - int(365 * t[0]) - int(365 * t[1]) - int(365 * tstag)
                )
            ApplicationSettingsHelper.log_text(
                "char_period", dict={"n": i + 1, "ndays": tdays}, file=report
            )
            if i < 2:
                ApplicationSettingsHelper.log_text("", file=report)
            else:
                ApplicationSettingsHelper.log_text("---", file=report)
    number_of_discharges = count_discharges(discharges)
    if number_of_discharges == 1:
        ApplicationSettingsHelper.log_text(
            "need_single_input", dict={"reach": reach}, file=report
        )
    else:
        ApplicationSettingsHelper.log_text(
            "need_multiple_input",
            dict={"reach": reach, "numq": number_of_discharges},
            file=report,
        )

    stagenames = ["lowwater", "transition", "highwater"]
    # Code name of the discharge level.

    for i in range(3):
        if discharges[i] is not None:
            ApplicationSettingsHelper.log_text(
                stagenames[i],
                dict={"q": discharges[i], "border": q_location},
                file=report,
            )
    ApplicationSettingsHelper.log_text("---", file=report)
    if slength > 1:
        nlength = int(slength)
    else:
        nlength = slength
    ApplicationSettingsHelper.log_text(
        "length_estimate", dict={"nlength": nlength}, file=report
    )
    ApplicationSettingsHelper.log_text("prepare_input", file=report)<|MERGE_RESOLUTION|>--- conflicted
+++ resolved
@@ -178,14 +178,8 @@
     imode: int,
     branch: Branch,
     reach: IReach,
-<<<<<<< HEAD
-    q_threshold: float,
-    ucrit: float,
-    slength: float,
+    initialized_config: AConfigurationInitializerBase,
     config: ConfigParser,
-=======
-    initialized_config: AConfigurationInitializerBase,
->>>>>>> 4b946161
     report: TextIO,
 ):
     """Basic WAQUA analysis configuration will not be reported."""
@@ -567,14 +561,8 @@
         imode,
         branch,
         reach,
-<<<<<<< HEAD
-        initialized_config.q_threshold,
-        initialized_config.ucrit,
-        initialized_config.slength,
+        initialized_config,
         config,
-=======
-        initialized_config,
->>>>>>> 4b946161
         report,
     )
     _report_mode_usage(imode, report)
