import os

import pytest

from dfastmi.batch.AnalyserAndReporterWaqua import analyse_and_report_waqua
from dfastmi.io.ApplicationSettingsHelper import ApplicationSettingsHelper


class Test_analyse_and_report_waqua_mode:
    def setup_and_execute_analyse_and_report_waqua(
        self, tmp_path, display, reduced_output, old_zmin_zmax, tstag
    ):
        Q = [1.0, 2.0, 3.0]
        apply_q = [True, True, True]
        T = [1.0, 2.0, 3.0]
        rsigma = [0.1, 0.2, 0.3]
        ucrit = 0.3
<<<<<<< HEAD
        outputdir = str(tmp_path)

=======
        outputdir = tmp_path
        
>>>>>>> 7f5e9482
        ApplicationSettingsHelper.load_program_texts("dfastmi/messages.NL.ini")

        cwd = os.getcwd()
        tstdir = "tests/c01 - GendtseWaardNevengeul"
        try:
            os.chdir(tstdir)
            succes = analyse_and_report_waqua(
                display,
                None,
                reduced_output,
                tstag,
                Q,
                apply_q,
                T,
                rsigma,
                ucrit,
                old_zmin_zmax,
                outputdir,
            )
        finally:
            os.chdir(cwd)
        return succes

    @pytest.mark.parametrize(
        "display, reduced_output, old_zmin_zmax",
        [
            (False, False, False),
            (True, False, False),
            (True, True, False),
            (True, True, True),
            (False, True, False),
            (False, True, True),
            (False, False, True),
            (True, False, True),
        ],
    )
    def given_varying_boolean_inputs_with_tstag_zero_when_analyse_and_report_waqua_then_return_expected_succes(
        self, tmp_path, display: bool, reduced_output: bool, old_zmin_zmax: bool
    ):
        """
        given : varying boolean inputs with tstag zero
        when :  analyse and report waqua
        then  : return expected succes
        """

        tstag = 0.0

        succes = self.setup_and_execute_analyse_and_report_waqua(
            tmp_path, display, reduced_output, old_zmin_zmax, tstag
        )

        assert succes

        files_in_tmp = os.listdir(tmp_path)
        assert "jaargem.out" in files_in_tmp
        assert "maxmorf.out" in files_in_tmp
        assert "minmorf.out" in files_in_tmp

    @pytest.mark.parametrize(
        "display, reduced_output, old_zmin_zmax",
        [
            (False, False, False),
            (True, False, False),
            (True, True, False),
            (True, True, True),
            (False, True, False),
            (False, True, True),
            (False, False, True),
            (True, False, True),
        ],
    )
    def given_varying_boolean_inputs_with_tstag_above_zero_when_analyse_and_report_waqua_then_return_expected_succes(
        self, tmp_path, display: bool, reduced_output: bool, old_zmin_zmax: bool
    ):
        """
        given : varying boolean inputs with tstag above zero
        when :  analyse and report waqua
        then  : return expected succes
        """
        tstag = 1.0

        succes = self.setup_and_execute_analyse_and_report_waqua(
            tmp_path, display, reduced_output, old_zmin_zmax, tstag
        )

        assert succes

        files_in_tmp = os.listdir(tmp_path)
        assert "jaargem.out" in files_in_tmp
        assert "maxmorf.out" in files_in_tmp
        assert "minmorf.out" in files_in_tmp<|MERGE_RESOLUTION|>--- conflicted
+++ resolved
@@ -1,27 +1,17 @@
 import os
+import pytest
+from dfastmi.io.ApplicationSettingsHelper import ApplicationSettingsHelper
+from dfastmi.batch.AnalyserAndReporterWaqua import analyse_and_report_waqua
 
-import pytest
-
-from dfastmi.batch.AnalyserAndReporterWaqua import analyse_and_report_waqua
-from dfastmi.io.ApplicationSettingsHelper import ApplicationSettingsHelper
-
-
-class Test_analyse_and_report_waqua_mode:
-    def setup_and_execute_analyse_and_report_waqua(
-        self, tmp_path, display, reduced_output, old_zmin_zmax, tstag
-    ):
+class Test_analyse_and_report_waqua_mode():
+    def setup_and_execute_analyse_and_report_waqua(self, tmp_path, display, reduced_output, old_zmin_zmax, tstag):
         Q = [1.0, 2.0, 3.0]
         apply_q = [True, True, True]
         T = [1.0, 2.0, 3.0]
         rsigma = [0.1, 0.2, 0.3]
         ucrit = 0.3
-<<<<<<< HEAD
-        outputdir = str(tmp_path)
-
-=======
         outputdir = tmp_path
         
->>>>>>> 7f5e9482
         ApplicationSettingsHelper.load_program_texts("dfastmi/messages.NL.ini")
 
         cwd = os.getcwd()
@@ -29,86 +19,72 @@
         try:
             os.chdir(tstdir)
             succes = analyse_and_report_waqua(
-                display,
-                None,
-                reduced_output,
-                tstag,
-                Q,
-                apply_q,
-                T,
-                rsigma,
-                ucrit,
-                old_zmin_zmax,
-                outputdir,
-            )
+            display,
+            None,
+            reduced_output,
+            tstag,
+            Q,
+            apply_q,
+            T,
+            rsigma,
+            ucrit,
+            old_zmin_zmax,
+            outputdir)
         finally:
             os.chdir(cwd)
         return succes
-
-    @pytest.mark.parametrize(
-        "display, reduced_output, old_zmin_zmax",
-        [
-            (False, False, False),
-            (True, False, False),
-            (True, True, False),
-            (True, True, True),
-            (False, True, False),
-            (False, True, True),
-            (False, False, True),
-            (True, False, True),
-        ],
-    )
-    def given_varying_boolean_inputs_with_tstag_zero_when_analyse_and_report_waqua_then_return_expected_succes(
-        self, tmp_path, display: bool, reduced_output: bool, old_zmin_zmax: bool
-    ):
+    
+     
+    @pytest.mark.parametrize("display, reduced_output, old_zmin_zmax", [
+        (False, False, False),
+        (True, False, False),
+        (True, True, False),
+        (True, True, True),
+        (False, True, False),
+        (False, True, True),
+        (False, False, True),
+        (True, False, True),
+    ])   
+    def given_varying_boolean_inputs_with_tstag_zero_when_analyse_and_report_waqua_then_return_expected_succes(self, tmp_path, display : bool, reduced_output : bool, old_zmin_zmax : bool):
         """
         given : varying boolean inputs with tstag zero
-        when :  analyse and report waqua
+        when :  analyse and report waqua 
         then  : return expected succes
         """
-
+        
         tstag = 0.0
-
-        succes = self.setup_and_execute_analyse_and_report_waqua(
-            tmp_path, display, reduced_output, old_zmin_zmax, tstag
-        )
+        
+        succes = self.setup_and_execute_analyse_and_report_waqua(tmp_path, display, reduced_output, old_zmin_zmax, tstag)
 
         assert succes
-
+        
         files_in_tmp = os.listdir(tmp_path)
         assert "jaargem.out" in files_in_tmp
         assert "maxmorf.out" in files_in_tmp
         assert "minmorf.out" in files_in_tmp
-
-    @pytest.mark.parametrize(
-        "display, reduced_output, old_zmin_zmax",
-        [
-            (False, False, False),
-            (True, False, False),
-            (True, True, False),
-            (True, True, True),
-            (False, True, False),
-            (False, True, True),
-            (False, False, True),
-            (True, False, True),
-        ],
-    )
-    def given_varying_boolean_inputs_with_tstag_above_zero_when_analyse_and_report_waqua_then_return_expected_succes(
-        self, tmp_path, display: bool, reduced_output: bool, old_zmin_zmax: bool
-    ):
+        
+    @pytest.mark.parametrize("display, reduced_output, old_zmin_zmax", [
+        (False, False, False),
+        (True, False, False),
+        (True, True, False),
+        (True, True, True),
+        (False, True, False),
+        (False, True, True),
+        (False, False, True),
+        (True, False, True),
+    ])   
+    def given_varying_boolean_inputs_with_tstag_above_zero_when_analyse_and_report_waqua_then_return_expected_succes(self, tmp_path, display : bool, reduced_output : bool, old_zmin_zmax : bool):
         """
         given : varying boolean inputs with tstag above zero
-        when :  analyse and report waqua
+        when :  analyse and report waqua 
         then  : return expected succes
         """
         tstag = 1.0
-
-        succes = self.setup_and_execute_analyse_and_report_waqua(
-            tmp_path, display, reduced_output, old_zmin_zmax, tstag
-        )
+        
+        succes = self.setup_and_execute_analyse_and_report_waqua(tmp_path, display, reduced_output, old_zmin_zmax, tstag)
 
         assert succes
-
+        
         files_in_tmp = os.listdir(tmp_path)
         assert "jaargem.out" in files_in_tmp
         assert "maxmorf.out" in files_in_tmp
