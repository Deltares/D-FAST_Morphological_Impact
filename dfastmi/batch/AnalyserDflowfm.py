--- conflicted
+++ resolved
@@ -449,24 +449,20 @@
             v0 = output_file1.y_velocity(time_index_from_last=ifld)[iface]
             umag0 = numpy.sqrt(u0**2 + v0**2)
             h0 = output_file1.water_depth(time_index_from_last=ifld)[iface]
-
+            
             xn0 = output_file1.node_x_coordinates
             yn0 = output_file1.node_y_coordinates
-<<<<<<< HEAD
             FNC0 = self._get_face_node_connectivity(output_file1)[iface]
-=======
-            FNC0 = self._get_face_node_connectivity(output_file1)[iface, :]
->>>>>>> 269dabf2
 
             # data with intervention
             u1 = output_file2.x_velocity(time_index_from_last=ifld)
             v1 = output_file2.y_velocity(time_index_from_last=ifld)
             umag1 = numpy.sqrt(u1**2 + v1**2)
-
+            
             xn1 = output_file2.node_x_coordinates
             yn1 = output_file2.node_y_coordinates
             FNC1 = self._get_face_node_connectivity(output_file2)
-
+            
             if (
                 numpy.array_equal(FNC0, FNC1)
                 and numpy.array_equal(xn0, xn1)
@@ -476,7 +472,7 @@
             else:
                 xyf0 = face_mean(xn0, FNC0) + 1j * face_mean(yn0, FNC0)
                 xyf1 = face_mean(xn1, FNC1) + 1j * face_mean(yn1, FNC1)
-                xyfi, i0, i1 = numpy.intersect1d(xyf0, xyf1, return_indices=True)
+                xyfi, i0, i1 = numpy.intersect1d(xyf0, xyf1, return_indices = True)
                 umag2 = umag1[i1]
                 umag1 = umag0.copy()
                 umag1[i0] = umag2
