--- conflicted
+++ resolved
@@ -1,36 +1,9 @@
 import pytest
-from packaging import version
-
 from dfastmi.batch.ConfigurationChecker import ConfigurationChecker
 from dfastmi.batch.ConfigurationCheckerFactory import ConfigurationCheckerFactory
 from dfastmi.batch.ConfigurationCheckerLegacy import ConfigurationCheckerLegacy
 
 
-<<<<<<< HEAD
-class Test_configuration_checker_factory:
-    def given_legacy_configuration_version_when_generating_ConfigurationChecker_then_validate_generated_ConfigurationChecker_is_a_ConfigurationCheckerLegacy(
-        self,
-    ):
-        legacy_version = version.parse("1.0")
-        legacy_configuration_checker = ConfigurationCheckerFactory.generate(
-            legacy_version
-        )
-        assert isinstance(legacy_configuration_checker, ConfigurationCheckerLegacy)
-
-    def given_valid_configuration_version_when_generating_ConfigurationChecker_then_validate_generated_ConfigurationChecker_is_a_ConfigurationChecker(
-        self,
-    ):
-        correct_version = version.parse("2.0")
-        legacy_configuration_checker = ConfigurationCheckerFactory.generate(
-            correct_version
-        )
-        assert isinstance(legacy_configuration_checker, ConfigurationChecker)
-
-    def given_invalid_configuration_version_when_generating_ConfigurationChecker_then_throw_exception_unknown_version(
-        self,
-    ):
-        unknown_version = version.parse("0.0")
-=======
 from packaging.version import Version
 
 
@@ -47,20 +20,12 @@
     
     def given_invalid_configuration_version_when_generating_ConfigurationChecker_then_throw_exception_unknown_version(self):
         unknown_version = Version("0.0")
->>>>>>> 7f5e9482
         with pytest.raises(Exception) as cm:
             ConfigurationCheckerFactory.generate(unknown_version)
-        assert (
-            str(cm.value)
-            == f"No ConfigurationChecker constructor registered for version {unknown_version}"
-        )
-
-    def given_no_configuration_version_when_generating_ConfigurationChecker_then_throw_exception_unknown_version(
-        self,
-    ):
+        assert str(cm.value) == f"No ConfigurationChecker constructor registered for version {unknown_version}"
+        
+    def given_no_configuration_version_when_generating_ConfigurationChecker_then_throw_exception_unknown_version(self):
         with pytest.raises(Exception) as cm:
             ConfigurationCheckerFactory.generate(None)
-        assert (
-            str(cm.value)
-            == f"No ConfigurationChecker constructor registered for version {None}"
-        )+        assert str(cm.value) == f"No ConfigurationChecker constructor registered for version {None}"
+        