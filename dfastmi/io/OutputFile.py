--- conflicted
+++ resolved
@@ -146,14 +146,6 @@
 
         return data
 
-<<<<<<< HEAD
-    def _get_start_index(self, var: nc.Variable) -> int:
-        if "start_index" in var.ncattrs():
-            return var.getncattr("start_index")
-        return 0
-    
-=======
->>>>>>> 8a4b5fae
     def _get_node_coordinate_data(self, standard_names: List[str]) -> np.ndarray:
         with nc.Dataset(self._file) as dataset:
             mesh2d = dataset.variables[self.mesh2d_name]
