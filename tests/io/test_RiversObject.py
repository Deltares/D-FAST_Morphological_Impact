import os
import sys
from contextlib import contextmanager
from io import StringIO
<<<<<<< HEAD

=======
from pydantic import ValidationError
>>>>>>> 7f5e9482
import pytest

from dfastmi.io.CelerObject import CelerDischarge
from dfastmi.io.Reach import Reach
from dfastmi.io.ReachLegacy import ReachLegacy
from dfastmi.io.RiversObject import RiversObject


@contextmanager
def captured_output():
    new_out, new_err = StringIO(), StringIO()
    old_out, old_err = sys.stdout, sys.stderr
    try:
        sys.stdout, sys.stderr = new_out, new_err
        yield sys.stdout, sys.stderr
    finally:
        sys.stdout, sys.stderr = old_out, old_err


class Test_read_rivers_legacy:
    def given_a_legacy_rivers_config_file_when_read_rivers_then_data_loaded_in_RiverObject(
        self,
    ):
        """
        Testing read_rivers with legacy data
        """
        print("current work directory: ", os.getcwd())

        rivers = RiversObject("tests/files/read_rivers_test.ini")

        branch1 = rivers.branches[0]
        assert branch1.name == "Branch1"
        assert branch1.qlocation == "L1"

        reach1 = branch1.reaches[0]
        assert isinstance(reach1, ReachLegacy)
        assert reach1.name == "Branch1 R1"
        assert reach1.normal_width == 250.0
        assert reach1.ucritical == 0.3
        assert reach1.qstagnant == 50.0

        assert reach1.proprate_high == 3.14
        assert reach1.proprate_low == 0.8
        assert reach1.qbankfull == 150.0
        assert reach1.qmin == 1.0
        assert reach1.qfit == (10.0, 20.0)
        assert reach1.qlevels == (100.0, 200.0, 300.0, 400.0)
        assert reach1.dq == (5.0, 15.0)

        branch2 = rivers.branches[1]
        assert branch2.name == "Branch2"
        assert branch2.qlocation == "L2"

        reach2 = branch2.reaches[0]
        assert isinstance(reach2, ReachLegacy)
        assert reach2.name == "Branch2 R1"
        assert reach2.normal_width == 250.0
        assert reach2.ucritical == 0.3
        assert reach2.qstagnant == 0.0

        assert reach2.proprate_high == 3.65
        assert reach2.proprate_low == 0.8
        assert reach2.qbankfull == 2500.0
        assert reach2.qmin == 1.0
        assert reach2.qfit == (800.0, 1280.0)
        assert reach2.qlevels == (1000.0, 2000.0, 3000.0, 4000.0)
        assert reach2.dq == (1000.0, 1000.0)

        reach3 = branch2.reaches[1]
        assert isinstance(reach3, ReachLegacy)
        assert reach3.name == "Branch2 R2"
        assert reach3.normal_width == 100.0
        assert reach3.ucritical == 0.3
        assert reach3.qstagnant == 1500.0

        assert reach3.proprate_high == 3.65
        assert reach3.proprate_low == 0.9
        assert reach3.qbankfull == 2500.0
        assert reach3.qmin == 1.0
        assert reach3.qfit == (800.0, 1280.0)
        assert reach3.qlevels == (1000.0, 2000.0, 3000.0, 4000.0)
        assert reach3.dq == (1000.0, 1000.0)

        assert rivers.version.major == 1
        assert rivers.version.minor == 0

    def given_a_legacy_rivers_config_file_with_no_version_when_read_rivers_then_exception_thrown(
        self,
    ):
        """
        Testing read rivers with legacy file but no version number raising an Exception.
        """
        with pytest.raises(Exception) as cm:
            RiversObject("tests/files/read_rivers_test_no_version.ini")
        assert (
            str(cm.value)
            == "No version information in the file tests/files/read_rivers_test_no_version.ini!"
        )

    def given_a_legacy_rivers_config_file_with_wrong_version_when_read_rivers_then_exception_thrown(
        self,
    ):
        """
        Testing read rivers raising an Exception.
        """
        with pytest.raises(Exception) as cm:
            RiversObject("tests/files/read_rivers_test_wrong_version.ini")
        assert (
            str(cm.value)
            == "Unsupported version number 0.0 in the file tests/files/read_rivers_test_wrong_version.ini!"
        )


class Test_read_rivers:
    def given_a_rivers_config_file_when_read_rivers_then_version_number_is_correct(
        self,
    ):
        """
        Testing version is correct in rivers configuration file
        """
        print("current work directory: ", os.getcwd())
        rivers = RiversObject("tests/files/read_rivers_test_2_0_version.ini")
        assert rivers.version.major == 2
        assert rivers.version.minor == 0

    def given_a_rivers_config_file_when_read_rivers_then_data_loaded_in_RiverObject(
        self,
    ):
        """
        Testing read_rivers with data
        """
        print("current work directory: ", os.getcwd())
        rivers = RiversObject("tests/files/read_riversv2_test.ini")

        branch1 = rivers.branches[0]
        assert branch1.name == "Branch1"
        assert branch1.qlocation == "L1"

        reach1 = branch1.reaches[0]
        assert isinstance(reach1, Reach)
        assert reach1.name == "Branch1 R1"
        assert reach1.normal_width == 250.0
        assert reach1.ucritical == 0.3
        assert reach1.qstagnant == 50.0

        assert reach1.qfit == (10.0, 20.0)
<<<<<<< HEAD
        assert not reach1.autotime
=======
        assert not reach1.auto_time 
>>>>>>> 7f5e9482
        assert reach1.celer_form == 2
        assert isinstance(reach1.celer_object, CelerDischarge)
        assert reach1.celer_object.cdisch == (11.0, 21.0)

        assert reach1.hydro_q == ()
        assert reach1.hydro_t == ()
<<<<<<< HEAD
        assert reach1.tide
        assert reach1.tide_bc == ()

=======
        assert reach1.use_tide
        assert reach1.tide_boundary_condition == ()
        
>>>>>>> 7f5e9482
        branch2 = rivers.branches[1]
        assert branch2.name == "Branch2"
        assert branch2.qlocation == "L2"

        reach2 = branch2.reaches[0]
        assert isinstance(reach2, Reach)
        assert reach2.name == "Branch2 R1"
        assert reach2.normal_width == 250.0
        assert reach2.ucritical == 0.3
        assert reach2.qstagnant == 0.0

        assert reach2.qfit == (800.0, 1280.0)
        assert not reach2.auto_time
        assert reach2.celer_form == 2
        assert isinstance(reach2.celer_object, CelerDischarge)
        assert reach2.celer_object.cdisch == (11.0, 21.0)
        assert reach2.hydro_q == ()
        assert reach2.hydro_t == ()
        assert reach2.use_tide
        assert reach2.tide_boundary_condition == ()

        reach3 = branch2.reaches[1]
        assert isinstance(reach3, Reach)
        assert reach3.name == "Branch2 R2"
        assert reach3.normal_width == 100.0
        assert reach3.ucritical == 0.3
        assert reach3.qstagnant == 1500.0

        assert reach3.qfit == (800.0, 1280.0)
        assert not reach3.auto_time
        assert reach3.celer_form == 2
        assert isinstance(reach3.celer_object, CelerDischarge)
        assert reach3.celer_object.cdisch == (11.0, 21.0)
        assert reach3.hydro_q == ()
        assert reach3.hydro_t == ()
<<<<<<< HEAD
        assert reach3.tide
        assert reach3.tide_bc == ()

=======
        assert reach3.use_tide
        assert reach3.tide_boundary_condition == ()
        
>>>>>>> 7f5e9482
        assert rivers.version.major == 2
        assert rivers.version.minor == 0

    def given_a_rivers_config_file_with_defaults_loaded_because_not_in_file_when_read_rivers_then_throw_exception_of_failing_Celery_discharge_values(
        self,
    ):
        """
        Testing read_rivers, all defaults results in failing CeleryQ
        """
<<<<<<< HEAD
        with pytest.raises(Exception) as cm:
            RiversObject("tests/files/read_riversv2_test_failing_CelerQ.ini")
        assert (
            str(cm.value)
            == 'The parameter "CelerQ" must be specified for branch "Branch1", reach "Branch1 R1" since "CelerForm" is set to 2.'
        )

    def given_a_rivers_config_file_with_autotime_set_but_no_qfit_values_when_read_rivers_then_throw_exception_of_missing_Qfit_values(
        self,
    ):
=======
        with pytest.raises(ValidationError) as cm:
            RiversObject("tests/files/read_riversv2_test_failing_CelerQ.ini") 
        validation_exception = cm.value.errors()[0]
        assert validation_exception['type'] == 'value_error'
        assert str(validation_exception['msg']) == 'Value error, The parameter "CelerQ" must be specified for branch "Branch1", reach "Branch1 R1" since "CelerForm" is set to 2.'
        
    def given_a_rivers_config_file_with_autotime_set_but_no_qfit_values_when_read_rivers_then_throw_exception_of_missing_Qfit_values(self):
>>>>>>> 7f5e9482
        """
        Testing read_rivers, setting AutoTime true expects QFit to be set
        """
        with pytest.raises(Exception) as cm:
            RiversObject("tests/files/read_riversv2_test_failing_HydroQ.ini")
<<<<<<< HEAD
        assert (
            str(cm.value)
            == 'The parameter "QFit" must be specified for branch "Branch1", reach "Branch1 R1" since "AutoTime" is set to True.'
        )

    def given_a_rivers_config_file_with_autotime_unset_but_no_consistency_between_hydroq_and_hydrot_values_when_read_rivers_then_throw_exception_of_invalid_value_size_of_hydrot_and_hydroq_values(
        self,
    ):
=======
        validation_exception = cm.value.errors()[0]
        assert validation_exception['type'] == 'value_error'
        assert str(validation_exception['msg']) == 'Value error, The parameter "QFit" must be specified for branch "Branch1", reach "Branch1 R1" since "AutoTime" is set to True.'
    
    def given_a_rivers_config_file_with_autotime_unset_but_no_consistency_between_hydroq_and_hydrot_values_when_read_rivers_then_throw_exception_of_invalid_value_size_of_hydrot_and_hydroq_values(self):
>>>>>>> 7f5e9482
        """
        Testing read_rivers2, with setting AutoTime false expects HydroT to be set with same consistency as HydroQ
        """
        with pytest.raises(Exception) as cm:
            RiversObject("tests/files/read_riversv2_test_failing_HydroT.ini")
        assert (
            str(cm.value)
            == 'Length of "HydroQ" and "HydroT" for branch "Branch1", reach "Branch1 R1" are not consistent: 2 and 1 values read respectively.'
        )

    def given_a_rivers_config_file_with_autotime_unset_and_tide_set_but_no_consistency_between_hydroq_and_tidebc_values_when_read_rivers_then_throw_exception_of_invalid_value_size_of_hydroq_and_tidebc_values(
        self,
    ):
        """
        Testing read_rivers2, with setting AutoTime false & Tide true expects HydroQ to be set with same consistency as TideBC
        """
        with pytest.raises(Exception) as cm:
            RiversObject("tests/files/read_riversv2_test_failing_TideBC.ini")
        assert (
            str(cm.value)
            == 'Length of "HydroQ" and "TideBC" for branch "Branch1", reach "Branch1 R1" are not consistent: 2 and 1 values read respectively.'
        )

    def given_a_rivers_config_file_with_autotime_unset_and_cellery_form_is_1_but_no_consistency_between_propq_and_propc_values_when_read_rivers_then_throw_exception_of_invalid_value_size_of_propq_and_propc_values(
        self,
    ):
        """
        Testing read_rivers2, with setting AutoTime false & Cform 1 expects PropQ to be set with same consistency as PropC
        """
        with pytest.raises(Exception) as cm:
            RiversObject("tests/files/read_riversv2_test_failing_cform.ini")
        assert (
            str(cm.value)
            == 'Length of "PropQ" and "PropC" for branch "Branch1", reach "Branch1 R1" are not consistent: 2 and 1 values read respectively.'
        )

    def given_a_rivers_config_file_with_autotime_unset_and_cellery_form_is_1_but_no_default_for_propq_and_propc_values_when_read_rivers_then_throw_exception_of_invalid_value_of_propq_and_propc_values(
        self,
    ):
        """
        Testing read_rivers2, with setting AutoTime false & Cform 1 expects PropQ and PropC to be set
        """
        with pytest.raises(Exception) as cm:
            RiversObject("tests/files/read_riversv2_test_failing_noPropQC.ini")
<<<<<<< HEAD
        assert (
            str(cm.value)
            == 'The parameters "PropQ" and "PropC" must be specified for branch "Branch1", reach "Branch1 R1" since "CelerForm" is set to 1.'
        )

    def given_a_rivers_config_file_with_autotime_unset_and_cellery_form_is_invalid_when_read_rivers_then_throw_exception_of_invalid_value_of_celerform(
        self,
    ):
=======
        validation_exception = cm.value.errors()[0]
        assert validation_exception['type'] == 'value_error'
        assert str(validation_exception['msg']) == 'Value error, The parameters "PropQ" and "PropC" must be specified for branch "Branch1", reach "Branch1 R1" since "CelerForm" is set to 1.'
    
    def given_a_rivers_config_file_with_autotime_unset_and_cellery_form_is_invalid_when_read_rivers_then_throw_exception_of_invalid_value_of_celerform(self):
>>>>>>> 7f5e9482
        """
        Testing read_rivers2, with setting AutoTime false & Cform 8 exception as this is unsupported
        """
        with pytest.raises(Exception) as cm:
            RiversObject("tests/files/read_riversv2_test_failing_wrongcform.ini")
<<<<<<< HEAD
        assert (
            str(cm.value)
            == 'Invalid value 8 specified for "CelerForm" for branch "Branch1", reach "Branch1 R1"; only 1 and 2 are supported.'
        )
=======
        validation_exception = cm.value.errors()[0]
        assert validation_exception['type'] == 'value_error'
        assert str(validation_exception['msg']) == 'Value error, Invalid value 8 specified for "CelerForm" for branch "Branch1", reach "Branch1 R1"; only 1 and 2 are supported.'
>>>>>>> 7f5e9482
<|MERGE_RESOLUTION|>--- conflicted
+++ resolved
@@ -2,18 +2,13 @@
 import sys
 from contextlib import contextmanager
 from io import StringIO
-<<<<<<< HEAD
-
-=======
 from pydantic import ValidationError
->>>>>>> 7f5e9482
 import pytest
-
 from dfastmi.io.CelerObject import CelerDischarge
 from dfastmi.io.Reach import Reach
 from dfastmi.io.ReachLegacy import ReachLegacy
+
 from dfastmi.io.RiversObject import RiversObject
-
 
 @contextmanager
 def captured_output():
@@ -26,24 +21,22 @@
         sys.stdout, sys.stderr = old_out, old_err
 
 
-class Test_read_rivers_legacy:
-    def given_a_legacy_rivers_config_file_when_read_rivers_then_data_loaded_in_RiverObject(
-        self,
-    ):
+class Test_read_rivers_legacy():
+    def given_a_legacy_rivers_config_file_when_read_rivers_then_data_loaded_in_RiverObject(self):
         """
         Testing read_rivers with legacy data
         """
-        print("current work directory: ", os.getcwd())
-
+        print("current work directory: ", os.getcwd())       
+        
         rivers = RiversObject("tests/files/read_rivers_test.ini")
-
+        
         branch1 = rivers.branches[0]
-        assert branch1.name == "Branch1"
-        assert branch1.qlocation == "L1"
-
+        assert branch1.name == 'Branch1'
+        assert branch1.qlocation == 'L1'
+        
         reach1 = branch1.reaches[0]
         assert isinstance(reach1, ReachLegacy)
-        assert reach1.name == "Branch1 R1"
+        assert reach1.name == 'Branch1 R1'
         assert reach1.normal_width == 250.0
         assert reach1.ucritical == 0.3
         assert reach1.qstagnant == 50.0
@@ -55,18 +48,18 @@
         assert reach1.qfit == (10.0, 20.0)
         assert reach1.qlevels == (100.0, 200.0, 300.0, 400.0)
         assert reach1.dq == (5.0, 15.0)
-
+        
         branch2 = rivers.branches[1]
-        assert branch2.name == "Branch2"
-        assert branch2.qlocation == "L2"
-
+        assert branch2.name == 'Branch2'
+        assert branch2.qlocation == 'L2'
+        
         reach2 = branch2.reaches[0]
         assert isinstance(reach2, ReachLegacy)
-        assert reach2.name == "Branch2 R1"
+        assert reach2.name == 'Branch2 R1'
         assert reach2.normal_width == 250.0
         assert reach2.ucritical == 0.3
         assert reach2.qstagnant == 0.0
-
+        
         assert reach2.proprate_high == 3.65
         assert reach2.proprate_low == 0.8
         assert reach2.qbankfull == 2500.0
@@ -77,11 +70,11 @@
 
         reach3 = branch2.reaches[1]
         assert isinstance(reach3, ReachLegacy)
-        assert reach3.name == "Branch2 R2"
+        assert reach3.name == 'Branch2 R2'
         assert reach3.normal_width == 100.0
         assert reach3.ucritical == 0.3
         assert reach3.qstagnant == 1500.0
-
+        
         assert reach3.proprate_high == 3.65
         assert reach3.proprate_low == 0.9
         assert reach3.qbankfull == 2500.0
@@ -92,38 +85,25 @@
 
         assert rivers.version.major == 1
         assert rivers.version.minor == 0
-
-    def given_a_legacy_rivers_config_file_with_no_version_when_read_rivers_then_exception_thrown(
-        self,
-    ):
+    
+    def given_a_legacy_rivers_config_file_with_no_version_when_read_rivers_then_exception_thrown(self):
         """
         Testing read rivers with legacy file but no version number raising an Exception.
-        """
+        """        
         with pytest.raises(Exception) as cm:
             RiversObject("tests/files/read_rivers_test_no_version.ini")
-        assert (
-            str(cm.value)
-            == "No version information in the file tests/files/read_rivers_test_no_version.ini!"
-        )
-
-    def given_a_legacy_rivers_config_file_with_wrong_version_when_read_rivers_then_exception_thrown(
-        self,
-    ):
+        assert str(cm.value) == 'No version information in the file tests/files/read_rivers_test_no_version.ini!'
+
+    def given_a_legacy_rivers_config_file_with_wrong_version_when_read_rivers_then_exception_thrown(self):
         """
         Testing read rivers raising an Exception.
-        """
+        """        
         with pytest.raises(Exception) as cm:
             RiversObject("tests/files/read_rivers_test_wrong_version.ini")
-        assert (
-            str(cm.value)
-            == "Unsupported version number 0.0 in the file tests/files/read_rivers_test_wrong_version.ini!"
-        )
-
-
-class Test_read_rivers:
-    def given_a_rivers_config_file_when_read_rivers_then_version_number_is_correct(
-        self,
-    ):
+        assert str(cm.value) == 'Unsupported version number 0.0 in the file tests/files/read_rivers_test_wrong_version.ini!'
+
+class Test_read_rivers():    
+    def given_a_rivers_config_file_when_read_rivers_then_version_number_is_correct(self):
         """
         Testing version is correct in rivers configuration file
         """
@@ -131,10 +111,8 @@
         rivers = RiversObject("tests/files/read_rivers_test_2_0_version.ini")
         assert rivers.version.major == 2
         assert rivers.version.minor == 0
-
-    def given_a_rivers_config_file_when_read_rivers_then_data_loaded_in_RiverObject(
-        self,
-    ):
+    
+    def given_a_rivers_config_file_when_read_rivers_then_data_loaded_in_RiverObject(self):
         """
         Testing read_rivers with data
         """
@@ -142,48 +120,38 @@
         rivers = RiversObject("tests/files/read_riversv2_test.ini")
 
         branch1 = rivers.branches[0]
-        assert branch1.name == "Branch1"
-        assert branch1.qlocation == "L1"
-
+        assert branch1.name == 'Branch1'
+        assert branch1.qlocation == 'L1'
+        
         reach1 = branch1.reaches[0]
         assert isinstance(reach1, Reach)
-        assert reach1.name == "Branch1 R1"
+        assert reach1.name == 'Branch1 R1'
         assert reach1.normal_width == 250.0
         assert reach1.ucritical == 0.3
         assert reach1.qstagnant == 50.0
-
+        
         assert reach1.qfit == (10.0, 20.0)
-<<<<<<< HEAD
-        assert not reach1.autotime
-=======
         assert not reach1.auto_time 
->>>>>>> 7f5e9482
         assert reach1.celer_form == 2
         assert isinstance(reach1.celer_object, CelerDischarge)
         assert reach1.celer_object.cdisch == (11.0, 21.0)
-
+        
         assert reach1.hydro_q == ()
         assert reach1.hydro_t == ()
-<<<<<<< HEAD
-        assert reach1.tide
-        assert reach1.tide_bc == ()
-
-=======
         assert reach1.use_tide
         assert reach1.tide_boundary_condition == ()
         
->>>>>>> 7f5e9482
         branch2 = rivers.branches[1]
-        assert branch2.name == "Branch2"
-        assert branch2.qlocation == "L2"
-
+        assert branch2.name == 'Branch2'
+        assert branch2.qlocation == 'L2'
+        
         reach2 = branch2.reaches[0]
         assert isinstance(reach2, Reach)
-        assert reach2.name == "Branch2 R1"
+        assert reach2.name == 'Branch2 R1'
         assert reach2.normal_width == 250.0
         assert reach2.ucritical == 0.3
         assert reach2.qstagnant == 0.0
-
+        
         assert reach2.qfit == (800.0, 1280.0)
         assert not reach2.auto_time
         assert reach2.celer_form == 2
@@ -196,11 +164,11 @@
 
         reach3 = branch2.reaches[1]
         assert isinstance(reach3, Reach)
-        assert reach3.name == "Branch2 R2"
+        assert reach3.name == 'Branch2 R2'
         assert reach3.normal_width == 100.0
         assert reach3.ucritical == 0.3
         assert reach3.qstagnant == 1500.0
-
+        
         assert reach3.qfit == (800.0, 1280.0)
         assert not reach3.auto_time
         assert reach3.celer_form == 2
@@ -208,36 +176,16 @@
         assert reach3.celer_object.cdisch == (11.0, 21.0)
         assert reach3.hydro_q == ()
         assert reach3.hydro_t == ()
-<<<<<<< HEAD
-        assert reach3.tide
-        assert reach3.tide_bc == ()
-
-=======
         assert reach3.use_tide
         assert reach3.tide_boundary_condition == ()
         
->>>>>>> 7f5e9482
         assert rivers.version.major == 2
         assert rivers.version.minor == 0
-
-    def given_a_rivers_config_file_with_defaults_loaded_because_not_in_file_when_read_rivers_then_throw_exception_of_failing_Celery_discharge_values(
-        self,
-    ):
+    
+    def given_a_rivers_config_file_with_defaults_loaded_because_not_in_file_when_read_rivers_then_throw_exception_of_failing_Celery_discharge_values(self):
         """
         Testing read_rivers, all defaults results in failing CeleryQ
         """
-<<<<<<< HEAD
-        with pytest.raises(Exception) as cm:
-            RiversObject("tests/files/read_riversv2_test_failing_CelerQ.ini")
-        assert (
-            str(cm.value)
-            == 'The parameter "CelerQ" must be specified for branch "Branch1", reach "Branch1 R1" since "CelerForm" is set to 2.'
-        )
-
-    def given_a_rivers_config_file_with_autotime_set_but_no_qfit_values_when_read_rivers_then_throw_exception_of_missing_Qfit_values(
-        self,
-    ):
-=======
         with pytest.raises(ValidationError) as cm:
             RiversObject("tests/files/read_riversv2_test_failing_CelerQ.ini") 
         validation_exception = cm.value.errors()[0]
@@ -245,100 +193,55 @@
         assert str(validation_exception['msg']) == 'Value error, The parameter "CelerQ" must be specified for branch "Branch1", reach "Branch1 R1" since "CelerForm" is set to 2.'
         
     def given_a_rivers_config_file_with_autotime_set_but_no_qfit_values_when_read_rivers_then_throw_exception_of_missing_Qfit_values(self):
->>>>>>> 7f5e9482
         """
         Testing read_rivers, setting AutoTime true expects QFit to be set
         """
         with pytest.raises(Exception) as cm:
             RiversObject("tests/files/read_riversv2_test_failing_HydroQ.ini")
-<<<<<<< HEAD
-        assert (
-            str(cm.value)
-            == 'The parameter "QFit" must be specified for branch "Branch1", reach "Branch1 R1" since "AutoTime" is set to True.'
-        )
-
-    def given_a_rivers_config_file_with_autotime_unset_but_no_consistency_between_hydroq_and_hydrot_values_when_read_rivers_then_throw_exception_of_invalid_value_size_of_hydrot_and_hydroq_values(
-        self,
-    ):
-=======
         validation_exception = cm.value.errors()[0]
         assert validation_exception['type'] == 'value_error'
         assert str(validation_exception['msg']) == 'Value error, The parameter "QFit" must be specified for branch "Branch1", reach "Branch1 R1" since "AutoTime" is set to True.'
     
     def given_a_rivers_config_file_with_autotime_unset_but_no_consistency_between_hydroq_and_hydrot_values_when_read_rivers_then_throw_exception_of_invalid_value_size_of_hydrot_and_hydroq_values(self):
->>>>>>> 7f5e9482
         """
         Testing read_rivers2, with setting AutoTime false expects HydroT to be set with same consistency as HydroQ
         """
         with pytest.raises(Exception) as cm:
-            RiversObject("tests/files/read_riversv2_test_failing_HydroT.ini")
-        assert (
-            str(cm.value)
-            == 'Length of "HydroQ" and "HydroT" for branch "Branch1", reach "Branch1 R1" are not consistent: 2 and 1 values read respectively.'
-        )
-
-    def given_a_rivers_config_file_with_autotime_unset_and_tide_set_but_no_consistency_between_hydroq_and_tidebc_values_when_read_rivers_then_throw_exception_of_invalid_value_size_of_hydroq_and_tidebc_values(
-        self,
-    ):
-        """
-        Testing read_rivers2, with setting AutoTime false & Tide true expects HydroQ to be set with same consistency as TideBC
-        """
-        with pytest.raises(Exception) as cm:
-            RiversObject("tests/files/read_riversv2_test_failing_TideBC.ini")
-        assert (
-            str(cm.value)
-            == 'Length of "HydroQ" and "TideBC" for branch "Branch1", reach "Branch1 R1" are not consistent: 2 and 1 values read respectively.'
-        )
-
-    def given_a_rivers_config_file_with_autotime_unset_and_cellery_form_is_1_but_no_consistency_between_propq_and_propc_values_when_read_rivers_then_throw_exception_of_invalid_value_size_of_propq_and_propc_values(
-        self,
-    ):
+            RiversObject("tests/files/read_riversv2_test_failing_HydroT.ini") 
+        assert str(cm.value) == 'Length of "HydroQ" and "HydroT" for branch "Branch1", reach "Branch1 R1" are not consistent: 2 and 1 values read respectively.'
+    
+    def given_a_rivers_config_file_with_autotime_unset_and_tide_set_but_no_consistency_between_hydroq_and_tidebc_values_when_read_rivers_then_throw_exception_of_invalid_value_size_of_hydroq_and_tidebc_values(self):
+        """
+        Testing read_rivers2, with setting AutoTime false & Tide true expects HydroQ to be set with same consistency as TideBC 
+        """
+        with pytest.raises(Exception) as cm:
+            RiversObject("tests/files/read_riversv2_test_failing_TideBC.ini") 
+        assert str(cm.value) == 'Length of "HydroQ" and "TideBC" for branch "Branch1", reach "Branch1 R1" are not consistent: 2 and 1 values read respectively.'
+    
+    def given_a_rivers_config_file_with_autotime_unset_and_cellery_form_is_1_but_no_consistency_between_propq_and_propc_values_when_read_rivers_then_throw_exception_of_invalid_value_size_of_propq_and_propc_values(self):
         """
         Testing read_rivers2, with setting AutoTime false & Cform 1 expects PropQ to be set with same consistency as PropC
         """
         with pytest.raises(Exception) as cm:
-            RiversObject("tests/files/read_riversv2_test_failing_cform.ini")
-        assert (
-            str(cm.value)
-            == 'Length of "PropQ" and "PropC" for branch "Branch1", reach "Branch1 R1" are not consistent: 2 and 1 values read respectively.'
-        )
-
-    def given_a_rivers_config_file_with_autotime_unset_and_cellery_form_is_1_but_no_default_for_propq_and_propc_values_when_read_rivers_then_throw_exception_of_invalid_value_of_propq_and_propc_values(
-        self,
-    ):
-        """
-        Testing read_rivers2, with setting AutoTime false & Cform 1 expects PropQ and PropC to be set
+            RiversObject("tests/files/read_riversv2_test_failing_cform.ini") 
+        assert str(cm.value) == 'Length of "PropQ" and "PropC" for branch "Branch1", reach "Branch1 R1" are not consistent: 2 and 1 values read respectively.'
+    
+    def given_a_rivers_config_file_with_autotime_unset_and_cellery_form_is_1_but_no_default_for_propq_and_propc_values_when_read_rivers_then_throw_exception_of_invalid_value_of_propq_and_propc_values(self):
+        """
+        Testing read_rivers2, with setting AutoTime false & Cform 1 expects PropQ and PropC to be set 
         """
         with pytest.raises(Exception) as cm:
             RiversObject("tests/files/read_riversv2_test_failing_noPropQC.ini")
-<<<<<<< HEAD
-        assert (
-            str(cm.value)
-            == 'The parameters "PropQ" and "PropC" must be specified for branch "Branch1", reach "Branch1 R1" since "CelerForm" is set to 1.'
-        )
-
-    def given_a_rivers_config_file_with_autotime_unset_and_cellery_form_is_invalid_when_read_rivers_then_throw_exception_of_invalid_value_of_celerform(
-        self,
-    ):
-=======
         validation_exception = cm.value.errors()[0]
         assert validation_exception['type'] == 'value_error'
         assert str(validation_exception['msg']) == 'Value error, The parameters "PropQ" and "PropC" must be specified for branch "Branch1", reach "Branch1 R1" since "CelerForm" is set to 1.'
     
     def given_a_rivers_config_file_with_autotime_unset_and_cellery_form_is_invalid_when_read_rivers_then_throw_exception_of_invalid_value_of_celerform(self):
->>>>>>> 7f5e9482
         """
         Testing read_rivers2, with setting AutoTime false & Cform 8 exception as this is unsupported
         """
         with pytest.raises(Exception) as cm:
             RiversObject("tests/files/read_riversv2_test_failing_wrongcform.ini")
-<<<<<<< HEAD
-        assert (
-            str(cm.value)
-            == 'Invalid value 8 specified for "CelerForm" for branch "Branch1", reach "Branch1 R1"; only 1 and 2 are supported.'
-        )
-=======
-        validation_exception = cm.value.errors()[0]
-        assert validation_exception['type'] == 'value_error'
-        assert str(validation_exception['msg']) == 'Value error, Invalid value 8 specified for "CelerForm" for branch "Branch1", reach "Branch1 R1"; only 1 and 2 are supported.'
->>>>>>> 7f5e9482
+        validation_exception = cm.value.errors()[0]
+        assert validation_exception['type'] == 'value_error'
+        assert str(validation_exception['msg']) == 'Value error, Invalid value 8 specified for "CelerForm" for branch "Branch1", reach "Branch1 R1"; only 1 and 2 are supported.'