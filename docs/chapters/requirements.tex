--- conflicted
+++ resolved
@@ -33,18 +33,14 @@
 \end{enumerate}
 
 All requirements were addressed in the initial development.
-<<<<<<< HEAD
-For version 3.1 of \dfastmi, the following functional requirements have been added.
-=======
 For \dfastmi version 3 the functional requirements have changed, the following conditions were added:
->>>>>>> e5dfc610
 
 \begin{enumerate}
 \setcounter{enumi}{12} % Using enumitem option [resume] is nicer, but changes spacing
 \item \dfastmi version 3 implements a new algorithm using more than 3 discharge levels.
 \item The report output needs to reflect \emph{all} input settings.
 \item The support for the Dutch language isn't a requirement anymore since the user manual and other tools, such as the simulation engines, only use English.
-\item The program should also support \dflowfm fourier-files.
+\item The program should also support \dflowfm fourier-files. (New as of version 3.1.)
 \end{enumerate}
 
 
