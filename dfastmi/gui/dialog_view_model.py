# -*- coding: utf-8 -*-
"""
Copyright © 2024 Stichting Deltares.

This library is free software; you can redistribute it and/or
modify it under the terms of the GNU Lesser General Public
License as published by the Free Software Foundation version 2.1.

This library is distributed in the hope that it will be useful,
but WITHOUT ANY WARRANTY; without even the implied warranty of
MERCHANTABILITY or FITNESS FOR A PARTICULAR PURPOSE.  See the GNU
Lesser General Public License for more details.

You should have received a copy of the GNU Lesser General Public
License along with this library; if not, see <http://www.gnu.org/licenses/>.

contact: delft3d.support@deltares.nl
Stichting Deltares
P.O. Box 177
2600 MH Delft, The Netherlands

All indications and logos of, and references to, "Delft3D" and "Deltares"
are registered trademarks of Stichting Deltares, and remain the property of
Stichting Deltares. All rights reserved.

INFORMATION
This file is part of D-FAST Morphological Impact: https://github.com/Deltares/D-FAST_Morphological_Impact
"""
import traceback

# ViewModel
from configparser import ConfigParser
from typing import Dict

from PyQt5.QtCore import QObject, pyqtSignal

import dfastmi
from dfastmi.batch.DFastUtils import get_progloc
from dfastmi.config.ConfigFileOperations import ConfigFileOperations
from dfastmi.config.ConfigurationInitializer import ConfigurationInitializer
from dfastmi.gui.dialog_model import DialogModel
from dfastmi.io.ApplicationSettingsHelper import ApplicationSettingsHelper
from dfastmi.io.AReach import AReach
from dfastmi.io.Branch import Branch
from dfastmi.io.IBranch import IBranch
from dfastmi.kernel.typehints import FilenameDict


class DialogViewModel(QObject):
    """Represents the ViewModel for the dialog interface."""

    branch_changed = pyqtSignal(str)
    reach_changed = pyqtSignal(str)
    qthreshold_changed = pyqtSignal(float)
    make_plot_changed = pyqtSignal(bool)
    save_plot_changed = pyqtSignal(bool)
    figure_dir_changed = pyqtSignal(str)
    output_dir_changed = pyqtSignal(str)
    analysis_exception = pyqtSignal(str, str)
<<<<<<< HEAD
    _reference_files: FilenameDict = {}
    _measure_files: FilenameDict = {}
=======
    _reference_files: Dict[float, str] = {}
    _measure_files: Dict[float, str] = {}
>>>>>>> 6e532e8a
    model: DialogModel
    slength: str = ""

    def __init__(self, model: DialogModel):
        """
        Initializes the DialogViewModel.

        Arguments:
            model (DialogModel): The DialogModel to associate with the ViewModel.
        """
        super().__init__()
        self._current_branch: Branch = model.rivers.branches[0]
        self._current_reach: AReach = self._current_branch.reaches[0]
        self._qthreshold: float = 0.0
        self.model = model
        self._initialize_qthreshold()
        self._initialize_ucritical()

    @property
    def current_branch(self) -> IBranch:
        """
        IBranch: The current branch.
        """
        return self._current_branch

    @current_branch.setter
    def current_branch(self, value):
        """
        Setter for the current branch.
        After set notify the view of the change.

        Arguments:
            value (IBranch): The branch to set.
        """
        if value is self._current_branch:
            return

        self._current_branch = value
        # Notify the view of the change
        self.branch_changed.emit(self.current_branch.name)

    @property
    def current_reach(self) -> AReach:
        """
        AReach: The current reach.
        """
        return self._current_reach

    @current_reach.setter
    def current_reach(self, value):
        """
        Setter for the current reach.
        After set notify the view of the change.

        Arguments:
            value (AReach): The reach to set.
        """
        if value is self._current_reach:
            return

        self._current_reach = value
        self._initialize_qthreshold()
        self._initialize_ucritical()
        # Notify the view of the change
        self.reach_changed.emit(self.current_reach.name)

    @property
    def qthreshold(self) -> float:
        """
        The current threshold discharge.
        """
        return self._qthreshold

    @qthreshold.setter
    def qthreshold(self, value: float):
        """
        Setter for the current threshold discharge.
        After set notify the view of the change.

        Arguments:
            value (float): The threshold discharge to set.
        """
        self._qthreshold = value
        self.model.qthreshold = value

        self._update_slength()
        # Notify the view of the change
        self.qthreshold_changed.emit(self._qthreshold)

    @property
    def reference_files(self) -> FilenameDict:
        """
        FilenameDict: The reference files.
        """
        return self._reference_files

    @property
    def measure_files(self) -> FilenameDict:
        """
        FilenameDict: The measurement files.
        """
        return self._measure_files

    @property
    def make_plot(self) -> bool:
        """
        Get of the make plot setting.
        """
        return self.model.plotting

    @make_plot.setter
    def make_plot(self, value: bool):
        """
        Set of the make plot setting.
        """
        self.model.plotting = value
        self.make_plot_changed.emit(value)
        if self.save_plot:
            self.save_plot_changed.emit(value)

    @property
    def save_plot(self) -> bool:
        """
        Get of the save plot setting.
        """
        return self.model.save_plots

    @save_plot.setter
    def save_plot(self, value: bool):
        """
        Set of the save plot setting.
        """
        self.model.save_plots = value
        self.save_plot_changed.emit(value)

    @property
    def output_dir(self) -> str:
        """
        Get the output directory.
        """
        return self.model.output_dir

    @output_dir.setter
    def output_dir(self, value: str):
        """
        Set the output directory.
        """
        self.model.output_dir = value
        self.output_dir_changed.emit(value)

    @property
    def figure_dir(self) -> str:
        """
        Get the figure directory.
        """
        return self.model.figure_dir

    @figure_dir.setter
    def figure_dir(self, value: str):
        """
        Set the figure directory.
        """
        self.model.figure_dir = value
        self.figure_dir_changed.emit(value)

    def get_configuration(self) -> ConfigParser:
        """
        Get the (loaded) DFastMI configuration.

        Returns:
            ConfigParser: The configuration.
        """
        return self.model.get_configuration(
            self.current_branch,
            self.current_reach,
            self.reference_files,
            self.measure_files,
        )

    def run_analysis(self) -> bool:
        """
        Run the analysis.

        Return
        ---------
        succes : bool
            If the analysis could be run successfully.
            We call batch_mode_core which can throw and log an exception.
            If thrown, analysis has failed.
        """
        try:
            return dfastmi.batch.core.batch_mode_core(
                self.model.rivers, False, self.model.config, gui=True
            )
        except:
            stackTrace = traceback.format_exc()
            # Notify the view of the change
            self.analysis_exception.emit(
                "A run-time exception occurred. Press 'Show Details...' for the full stack trace.",
                stackTrace,
            )

        return False

    @property
    def manual_filename(self) -> str:
        """
        Get the manual filename.

        Returns:
            str: The manual filename.
        """
        progloc = get_progloc()
        filename = progloc.joinpath("dfastmi_usermanual.pdf")
        return str(filename)

    @property
    def report(self) -> str:
        """
        Get the report filename.

        Returns:
            str: The report filename.
        """
        return ApplicationSettingsHelper.get_filename("report.out")

    def updated_branch(self, branch_name: str) -> None:
        """
        Adjust the GUI for updated branch selection.

        Arguments
        ---------
        branch_name : str
            Newly selected branch.
        """
        self.current_branch = self.model.rivers.get_branch(branch_name)
        if self.current_reach.name != self.current_branch.reaches[0].name:
            self.current_reach = self.current_branch.reaches[0]

    def _initialize_ucritical(self):
        """
        Initialize the critical velocity.
        """
        if self.model.ucritical < self.current_reach.ucritical:
            self.model.ucritical = self.current_reach.ucritical

    def _initialize_qthreshold(self):
        """
        Initialize the threshold discharge.
        """
        if self.model.qthreshold < self.current_reach.qstagnant:
            self.model.qthreshold = self.current_reach.qstagnant
        self.qthreshold = self.model.qthreshold

    def updated_reach(self, reach_name: str) -> None:
        """
        Adjust the GUI for updated reach selection.

        Arguments
        ---------
        reach_name : str
            Newly selected reach.
        """
        if reach_name:
            self.current_reach = self.current_branch.get_reach(reach_name)

    def _update_slength(self) -> None:
        """
        Update the sedimentation length.

        Arguments:
            None
        """

        try:
            if self.current_reach.auto_time:
                _, time_mi = ConfigurationInitializer.set_times(
                    self.current_reach.hydro_q,
                    self.current_reach.qfit,
                    self.current_reach.qstagnant,
                    self.model.qthreshold,
                )
            else:
                time_fractions_of_the_year = (
                    ConfigurationInitializer.get_time_fractions_of_the_year(
                        self.current_reach.hydro_t
                    )
                )
                time_mi = ConfigurationInitializer.calculate_time_mi(
                    self.model.qthreshold,
                    self.current_reach.hydro_q,
                    time_fractions_of_the_year,
                )
            celerity = ConfigurationInitializer.get_bed_celerity(
                self.current_reach, self.current_reach.hydro_q
            )
            slength = dfastmi.kernel.core.estimate_sedimentation_length(
                time_mi, celerity
            )
            self.slength = str(int(slength))
        except:
            self.slength = "---"

    def save_configuration(self, filename: str) -> None:
        """
        Open a configuration file and update the GUI accordingly.

        This routines opens the specified configuration file and updates the GUI
        to reflect it contents.

        Arguments
        ---------
        filename : str
            Name of the configuration file to be saved.

        """
        config = self.model.get_configuration(
            self.current_branch,
            self.current_reach,
            self.reference_files,
            self.measure_files,
        )
        ConfigFileOperations.save_configuration_file(filename, config)

    def load_configuration(self, filename: str) -> bool:
        """
        Open a configuration file and update the GUI accordingly.

        This routines opens the specified configuration file and updates the GUI
        to reflect it contents.

        Arguments
        ---------
        filename : str
            Name of the configuration file to be opened.
        """
        self.model.load_configuration(filename)

        self._reference_files = {}
        self._measure_files = {}
        for section_name in self.model.config.sections():
            if section_name.lower().startswith("c"):
                section = self.model.config[section_name]
                cond_discharge = section.getfloat("Discharge", 0.0)
                self._reference_files[cond_discharge] = section.get("Reference", "")
                self._measure_files[cond_discharge] = section.get("WithMeasure", "")

        branch = self.model.rivers.get_branch(self.model.branch_name)
        if not branch:
            branch = self.model.rivers.branches[0]
        self.current_branch = branch

        reach = self.current_branch.get_reach(self.model.reach_name)
        if not reach:
            reach = self.current_branch.reaches[0]
        self.current_reach = reach

        self._initialize_qthreshold()
        self._initialize_ucritical()
        self._update_slength()

        self.make_plot = self.model.plotting
        self.save_plot = self.model.save_plots
        self.figure_dir = self.model.figure_dir
        self.output_dir = self.model.output_dir

        return True

    def check_configuration(self) -> bool:
        """
        Check the validity of the current configuration.

        Returns:
            bool: True if the configuration is valid, False otherwise.
        """
        return self.model.check_configuration(
            self.current_branch,
            self.current_reach,
            self.reference_files,
            self.measure_files,
        )<|MERGE_RESOLUTION|>--- conflicted
+++ resolved
@@ -57,13 +57,8 @@
     figure_dir_changed = pyqtSignal(str)
     output_dir_changed = pyqtSignal(str)
     analysis_exception = pyqtSignal(str, str)
-<<<<<<< HEAD
     _reference_files: FilenameDict = {}
     _measure_files: FilenameDict = {}
-=======
-    _reference_files: Dict[float, str] = {}
-    _measure_files: Dict[float, str] = {}
->>>>>>> 6e532e8a
     model: DialogModel
     slength: str = ""
 
