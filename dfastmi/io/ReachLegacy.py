--- conflicted
+++ resolved
@@ -32,11 +32,8 @@
 Classes:
     ReachLegacy
 """
-<<<<<<< HEAD
-=======
 
 
->>>>>>> 7f5e9482
 from typing import List
 
 from dfastmi.io.AReach import AReach
@@ -46,21 +43,10 @@
     """
     Derived class with reach data information used with legacy river configuration files.
     """
-<<<<<<< HEAD
-
-    proprate_high: float
-    proprate_low: float
-    qbankfull: float
-    qmin: float
-    qfit: tuple[float, float]
-    qlevels: List[float]
-    dq: tuple[float, float]
-=======
     proprate_high : float = 0.0
     proprate_low : float = 0.0
     qbankfull : float = 0.0
     qmin : float = 0.0
     qfit : tuple[float,float] = (0.0, 0.0)
     qlevels : List[float]= []
-    dq : tuple[float,float] = (0.0, 0.0)
->>>>>>> 7f5e9482
+    dq : tuple[float,float] = (0.0, 0.0)