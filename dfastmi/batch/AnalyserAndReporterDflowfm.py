# -*- coding: utf-8 -*-
"""
Copyright (C) 2020 Stichting Deltares.

This library is free software; you can redistribute it and/or
modify it under the terms of the GNU Lesser General Public
License as published by the Free Software Foundation version 2.1.

This library is distributed in the hope that it will be useful,
but WITHOUT ANY WARRANTY; without even the implied warranty of
MERCHANTABILITY or FITNESS FOR A PARTICULAR PURPOSE.  See the GNU
Lesser General Public License for more details.

You should have received a copy of the GNU Lesser General Public
License along with this library; if not, see <http://www.gnu.org/licenses/>.

contact: delft3d.support@deltares.nl
Stichting Deltares
P.O. Box 177
2600 MH Delft, The Netherlands

All indications and logos of, and references to, "Delft3D" and "Deltares"
are registered trademarks of Stichting Deltares, and remain the property of
Stichting Deltares. All rights reserved.

INFORMATION
This file is part of D-FAST Morphological Impact: https://github.com/Deltares/D-FAST_Morphological_Impact
"""

from pathlib import Path
from typing import Optional, Union, Dict, Any, Tuple, TextIO
from dfastmi.kernel.typehints import Vector, BoolVector
from dfastmi.io.ApplicationSettingsHelper import ApplicationSettingsHelper
from dfastmi.io.map_file import MapFile

from dfastmi.batch import DetectAndPlot

import os
import math
import numpy
import dfastmi.kernel.core
import dfastmi.plotting

import shapely
import netCDF4

def analyse_and_report_dflowfm(
    display: bool,
    report: TextIO,
    reach: str,
    q_location: str,
    q_threshold: float,
    tstag: float,
    Q: Vector,
    apply_q: BoolVector,
    T: Vector,
    rsigma: Vector,
    slength: float,
    nwidth: float,
    ucrit: float,
    filenames: Dict[Any, Tuple[str,str]],
    xykm: shapely.geometry.linestring.LineString,
    needs_tide: bool,
    n_fields: int,
    tide_bc: Tuple[str, ...],
    old_zmin_zmax: bool,
    kmbounds: Tuple[float, float],
    outputdir: str,
    plotops: Dict,
) -> bool:
    """
    Perform analysis based on D-Flow FM data.

    Read data from D-Flow FM output files, perform analysis and write the results
    to a netCDF UGRID file similar to D-Flow FM.

    Arguments
    ---------
    display : bool
        Flag indicating text output to stdout.
    report : TextIO
        Text stream for log file.
    reach : str
        Name of the reach.
    q_location : str
        Name of the location at which the discharge is defined.
    q_threshold : float
        Threshold discharge above which the measure is active.
    tstag : float
        Fraction of year that the river is stagnant.
    Q : Vector
        Array of discharges; one for each forcing condition.
    apply_q : BoolVector
        A tuple of 3 flags indicating whether each value should be used or not.
    T : Vector
        Fraction of year represented by each forcing condition.
    rsigma : Vector
        Array of relaxation factors; one per forcing condition.
    slength : float
        The expected yearly impacted sedimentation length.
    ucrit : float
        Critical flow velocity [m/s].
    filenames : Dict[Any, Tuple[str,str]]
        Dictionary of the names of the data file containing the simulation
        results to be processed. The conditions (discharge, wave conditions,
        ...) are the key in the dictionary. Per condition a tuple of two file
        names is given: a reference file and a file with measure.
    xykm : shapely.geometry.linestring.LineString
        Original river chainage line.
    needs_tide : bool
        Specifies whether the tidal boundary is needed.
    n_fields : int
        Number of fields to process (e.g. to cover a tidal period).
    tide_bc : Tuple[str, ...]
        Array of tidal boundary condition; one per forcing condition.
    old_zmin_zmax : bool
        Specifies the minimum and maximum should follow old or new definition.
    kmbounds : Tuple[float,float]
        Minimum and maximum chainage values indicating range of interest.
    outputdir : str
        Name of output directory.
    plotops : Dict
        Dictionary of plot settings

    Returns
    -------
    success : bool
        Flag indicating whether analysis could be carried out.
    """
    key: Union[Tuple[float, int], float]

    first_discharge = True
    missing_data = False
    one_fm_filename: Union[None, str] = None
    
    # determine the name of the first FM data file that will be used
    if 0 in filenames.keys(): # the keys are 0,1,2
        for i in range(3):
            if not missing_data and not Q[i] is None:
                one_fm_filename = filenames[i][0]
                break
    else: # the keys are the conditions
        for i in range(len(Q)):
            if not missing_data and not Q[i] is None:
                q = Q[i]
                if needs_tide:
                    t = tide_bc[i]
                    key = (q,t)
                else:
                    key = q
                if rsigma[i] == 1 or Q[i] <= q_threshold:
                    # no celerity or measure not active, so ignore field
                    pass
                elif key in filenames.keys():
                    one_fm_filename = filenames[key][0]
                    break
                else:
                    if needs_tide:
                        ApplicationSettingsHelper.log_text("no_file_specified_q_and_t", dict={"q": q, "t": t}, file=report)
                    else:
                        ApplicationSettingsHelper.log_text("no_file_specified_q_only", dict={"q": q}, file=report)
                    ApplicationSettingsHelper.log_text("end_program", file=report)
                    missing_data = True

    if one_fm_filename is None:
        print("The measure is not active for any of the checked conditions.")
        missing_data = True

    if missing_data:
        return missing_data
    
    if display:
        ApplicationSettingsHelper.log_text('-- load mesh')
    xn, yn, FNC = get_xynode_connect(one_fm_filename)
    
    if xykm is None:
        # keep all nodes and faces
        keep = numpy.full(xn.shape, True)
        xni, yni, FNCi, iface, inode = filter_faces_by_node_condition(xn, yn, FNC, keep)
        xmin = xn.min()
        xmax = xn.max()
        ymin = yn.min()
        ymax = yn.max()
        dxi = None
        dyi = None
        xykline = None
        if needs_tide:
            print("RiverKM needs to be specified for tidal applications.")        
            return True
        
    else:
        dnmax = 3000.0    
        if display:
            ApplicationSettingsHelper.log_text('-- identify region of interest')
        # add call to dfastbe.io.clip_path_to_kmbounds?
        print("buffer")
        xybuffer = xykm.buffer(dnmax)
        bbox = xybuffer.envelope.exterior
        print("prepare")
        xybprep = shapely.prepared.prep(xybuffer)
    
        print("prepare filter step 1")
        xmin = bbox.coords[0][0]
        xmax = bbox.coords[1][0]
        ymin = bbox.coords[0][1]
        ymax = bbox.coords[2][1]
        keep = (xn > xmin) & (xn < xmax) & (yn > ymin) & (yn < ymax)
        print("prepare filter step 2")
        for i in range(xn.size):
            if keep[i] and not xybprep.contains(shapely.geometry.Point((xn[i], yn[i]))):
                keep[i] = False
    
        print("apply filter")
        xni, yni, FNCi, iface, inode = filter_faces_by_node_condition(xn, yn, FNC, keep)
        interest_region = numpy.zeros(FNC.shape[0], dtype=numpy.int64)
        interest_region[iface] = 1
    
        #if display:
        #    ApplicationSettingsHelper.log_text('-- get centres') # note that this should be the circumference point
        #xfi = face_mean(xni, FNCi)
        #yfi = face_mean(yni, FNCi)
    
        xykline = numpy.array(xykm.coords)
    
        # project all nodes onto the line, obtain the distance along (sni) and normal (dni) the line
        # note: we use distance along line here instead of chainage since the latter may locally not be a linear function of the distance
        xyline = xykline[:,:2]
        kline = xykline[:,2]
        sline = distance_along_line(xyline)
        # convert chainage bounds to distance along line bounds
        ikeep = numpy.logical_and(kline >= kmbounds[0], kline <= kmbounds[1])
        sline_r = sline[ikeep]
        sbounds = (min(sline_r), max(sline_r))
    
        # project all nodes onto the line, obtain the distance along (sfi) and normal (nfi) the line
        # note: we use distance along line here instead of chainage since the latter may locally not be a linear function of the distance
        if display:
            ApplicationSettingsHelper.log_text('-- project')
        sni, nni = proj_xy_line(xni, yni, xyline)
        sfi = face_mean(sni, FNCi)
        #nfi = face_mean(nni, FNCi)
    
        # determine chainage values of each cell
        if display:
            ApplicationSettingsHelper.log_text('-- chainage')
        kfi = distance_to_chainage(sline, xykline[:,2], sfi)
    
        # determine line direction for each cell
        if display:
            ApplicationSettingsHelper.log_text('-- direction')
        dxi, dyi = get_direction(xyline, sfi)
    
        if display:
            ApplicationSettingsHelper.log_text('-- done')
    
    dzq = [None] * len(Q)
    if 0 in filenames.keys(): # the keys are 0,1,2
        for i in range(3):
            if not missing_data and not Q[i] is None:
                dzq[i] = get_values_fm(i+1, Q[i], ucrit, report, filenames[i], n_fields, dxi, dyi, iface)
                if dzq[i] is None:
                    missing_data = True
            else:
                dzq[i] = 0
    else: # the keys are the conditions
        for i in range(len(Q)):
            if not missing_data and not Q[i] is None:
                q = Q[i]
                if needs_tide:
                    t = tide_bc[i]
                    key = (q,t)
                else:
                    t = 'N/A'
                    key = q
                if rsigma[i] == 1:
                    # no celerity, so ignore field
                    dzq[i] = 0
                elif key in filenames.keys():
                    if t != 'N/A':
                        n_fields_request = n_fields
                    else:
                        n_fields_request = 1
                    dzq[i] = get_values_fm(i+1, q, ucrit, report, filenames[key], n_fields_request, dxi, dyi, iface)
                else:
                    if t > 0:
                        ApplicationSettingsHelper.log_text("no_file_specified_q_and_t", dict={"q": q, "t": t}, file=report)
                    else:
                        ApplicationSettingsHelper.log_text("no_file_specified_q_only", dict={"q": q}, file=report)
                    ApplicationSettingsHelper.log_text("end_program", file=report)
                    missing_data = True
            else:
                dzq[i] = 0

    if not missing_data:
        if display:
            ApplicationSettingsHelper.log_text("char_bed_changes")
            
        if tstag > 0:
            dzq = (dzq[0], dzq[0], dzq[1], dzq[2])
            T = (T[0], tstag, T[1], T[2])
            rsigma = (rsigma[0], 1.0, rsigma[1], rsigma[2])
            
        # main_computation now returns new pointwise zmin and zmax
        dzgemi, dzmaxi, dzmini, dzbi = dfastmi.kernel.core.main_computation(
            dzq, T, rsigma
        )
        if old_zmin_zmax:
            # get old zmax and zmin
            dzmaxi = dzbi[0]
            zmax_str = "maximum bed level change after flood without dredging"
            dzmini = dzbi[1]
            zmin_str = "minimum bed level change after low flow without dredging"
        else:
            zmax_str = "maximum value of bed level change without dredging"
            zmin_str = "minimum value of bed level change without dredging"
        
        if display:
            ApplicationSettingsHelper.log_text('writing_output')
<<<<<<< HEAD
        
        map_file = MapFile(one_fm_filename)
        meshname = map_file.mesh2d_name
        facedim = map_file.face_dimension_name
        dst = Path(outputdir) / ApplicationSettingsHelper.get_filename("netcdf.out")
        map_file.copy_ugrid(dst)
=======
        meshname, facedim = GridOperations.get_mesh_and_facedim_names(one_fm_filename)
        dst = str(outputdir.joinpath(ApplicationSettingsHelper.get_filename("netcdf.out")))
        GridOperations.copy_ugrid(one_fm_filename, meshname, dst)
>>>>>>> c6fe949b
        nc_fill = netCDF4.default_fillvals['f8']
        dzgem = numpy.repeat(nc_fill, FNC.shape[0])
        dzgem[iface]=dzgemi
        dst_map_file = MapFile(dst)
        dst_map_file.add_variable(
            "avgdzb",
            dzgem,
            meshname,
            facedim,
            long_name="year-averaged bed level change without dredging",
            unit="m",
        )
        dzmax = numpy.repeat(nc_fill, FNC.shape[0])
        dzmax[iface]=dzmaxi
        dst_map_file.add_variable(
            "maxdzb",
            dzmax,
            meshname,
            facedim,
            long_name=zmax_str,
            unit="m",
        )
        dzmin = numpy.repeat(nc_fill, FNC.shape[0])
        dzmin[iface]=dzmini
        dst_map_file.add_variable(
            "mindzb",
            dzmin,
            meshname,
            facedim,
            long_name=zmin_str,
            unit="m",
        )
        for i in range(len(dzbi)):
            j = (i + 1) % len(dzbi)
            dzb = numpy.repeat(nc_fill, FNC.shape[0])
            dzb[iface]=dzbi[j]
            dst_map_file.add_variable(
                "dzb_{}".format(i),
                dzb,
                meshname,
                facedim,
                long_name="bed level change at end of period {}".format(i+1),
                unit="m",
            )
            if rsigma[i]<1 and isinstance(dzq[i], numpy.ndarray):
                dzq_full = numpy.repeat(nc_fill, FNC.shape[0])
                dzq_full[iface]=dzq[i]
                dst_map_file.add_variable(
                    "dzq_{}".format(i),
                    dzq_full,
                    meshname,
                    facedim,
                    long_name="equilibrium bed level change aimed for during period {}".format(i+1),
                    unit="m",
                )
        
<<<<<<< HEAD
        projmesh = Path(outputdir) / 'projected_mesh.nc'
        map_file.copy_ugrid(projmesh)
        projmesh_map_file = MapFile(projmesh)
        projmesh_map_file.add_variable(
=======
        projmesh = str(Path(outputdir).joinpath('projected_mesh.nc'))
        GridOperations.copy_ugrid(one_fm_filename, meshname, projmesh)
        GridOperations.ugrid_add(
            projmesh,
>>>>>>> c6fe949b
            "avgdzb",
            dzgem,
            meshname,
            facedim,
            long_name="year-averaged bed level change without dredging",
            unit="m",
        )
        
        if xykm is not None:
            print("replacing coordinates")
            sn = numpy.repeat(nc_fill, xn.shape[0])
            sn[inode]=sni
            nn = numpy.repeat(nc_fill, xn.shape[0])
            nn[inode]=nni
            
            # open destination file
            dst = netCDF4.Dataset(projmesh, "a")
            dst.variables[meshname + '_node_x'][:] = sn[:]
            dst.variables[meshname + '_node_y'][:] = nn[:]
            dst.close()       

        if plotops['plotting']:
            if FNCi.mask.shape == ():
                # all faces have the same number of nodes
                nnodes = numpy.ones(FNCi.data.shape[0], dtype=numpy.int64) * FNCi.data.shape[1]
            else:
                # varying number of nodes
                nnodes = FNCi.mask.shape[1] - FNCi.mask.sum(axis=1)
            fig, ax = dfastmi.plotting.plot_overview(
                (xmin, ymin, xmax, ymax),
                xykline,
                FNCi,
                nnodes,
                xni,
                yni,
                dzgemi,
                "x-coordinate [km]",
                "y-coordinate [km]",
                "change to year-averaged equilibrium",
                "erosion and sedimentation [m]",
                plotops['xyzoom'],
            )

            if plotops['saveplot']:
                figbase = plotops['figdir'] + os.sep + "overview"
                if plotops['saveplot_zoomed']:
                    dfastmi.plotting.zoom_xy_and_save(fig, ax, figbase, plotops['plot_ext'], plotops['xyzoom'], scale=1000)
                figfile = figbase + plotops['plot_ext']
                dfastmi.plotting.savefig(fig, figfile)

        if display:
            ApplicationSettingsHelper.log_text('compute_initial_year_dredging')

        if xykm is not None:
            sedarea, sedvol, sed_area_list, eroarea, erovol, ero_area_list, wght_estimate1i, wbini = comp_sedimentation_volume(xni, yni, sni, nni, FNCi, dzgemi, slength, nwidth,xykline,one_fm_filename, outputdir, plotops)

            if display:
                if sedvol.shape[1] > 0:
                    print("Estimated sedimentation volume per area using 3 methods")
                    print("                              Max:             Method 1:        Method 2:       ")
                    print("                                sum area*dzeqa      sum_L dzeqa   L*W*avg(dzeqa)")
                    for i in range(sedvol.shape[1]):
                        print("Area{:3d} ({:15.3f} m2): {:13.6f} m3 {:13.6f} m3 {:13.6f} m3".format(i+1, sedarea[i], sedvol[0,i], sedvol[1,i], sedvol[2,i]))
                    print("Max                         : {:13.6f} m3 {:13.6f} m3 {:13.6f} m3".format(sedvol[0,:].max(), sedvol[1,:].max(), sedvol[2,:].max()))
                    print("Total   ({:15.3f} m2): {:13.6f} m3 {:13.6f} m3 {:13.6f} m3".format(sedarea.sum(), sedvol[0,:].sum(), sedvol[1,:].sum(), sedvol[2,:].sum()))

                if sedvol.shape[1] > 0 and erovol.shape[1] > 0:
                    print("")
                
                if erovol.shape[1] > 0:
                    print("Estimated erosion volume per area using 3 methods")
                    print("                              Max:             Method 1:        Method 2:       ")
                    print("                                sum area*dzeqa      sum_L dzeqa   L*W*avg(dzeqa)")
                    for i in range(erovol.shape[1]):
                        print("Area{:3d} ({:15.3f} m2): {:13.6f} m3 {:13.6f} m3 {:13.6f} m3".format(i+1, eroarea[i], erovol[0,i], erovol[1,i], erovol[2,i]))
                    print("Max                         : {:13.6f} m3 {:13.6f} m3 {:13.6f} m3".format(erovol[0,:].max(), erovol[1,:].max(), erovol[2,:].max()))
                    print("Total   ({:15.3f} m2): {:13.6f} m3 {:13.6f} m3 {:13.6f} m3".format(eroarea.sum(), erovol[0,:].sum(), erovol[1,:].sum(), erovol[2,:].sum()))

<<<<<<< HEAD
            projmesh = Path(outputdir) / 'sedimentation_weights.nc'
            projmesh_map_file = MapFile(projmesh)
            map_file.copy_ugrid(projmesh)
            projmesh_map_file.add_variable(
=======
            projmesh = str(outputdir.joinpath('sedimentation_weights.nc'))
            GridOperations.copy_ugrid(one_fm_filename, meshname, projmesh)
            GridOperations.ugrid_add(
                projmesh,
>>>>>>> c6fe949b
                "interest_region",
                interest_region,
                meshname,
                facedim,
                long_name="Region on which the sedimentation analysis was performed",
               unit="1",
            )
            sed_area = numpy.repeat(nc_fill, FNC.shape[0])
        
            for i in range(len(sed_area_list)):
                sed_area[iface[sed_area_list[i] == 1]] = i+1
            projmesh_map_file.add_variable(
                "sed_area",
                sed_area,
                meshname,
                facedim,
                long_name="Sedimentation area",
                unit="1",
            )
            ero_area = numpy.repeat(nc_fill, FNC.shape[0])
        
            for i in range(len(ero_area_list)):
                ero_area[iface[ero_area_list[i] == 1]] = i+1
            projmesh_map_file.add_variable(
                "ero_area",
                ero_area,
                meshname,
                facedim,
                long_name="Erosion area",
                unit="1",
            )
            wght_estimate1 = numpy.repeat(nc_fill, FNC.shape[0])
            wght_estimate1[iface] = wght_estimate1i
            projmesh_map_file.add_variable(
                "wght_estimate1",
                wght_estimate1,
                meshname,
                facedim,
                long_name="Weight per cell for determining initial year sedimentation volume estimate 1",
                unit="1",
            )
            wbin = numpy.repeat(nc_fill, FNC.shape[0])
            wbin[iface] = wbini
            projmesh_map_file.add_variable(
                "wbin",
                wbin,
                meshname,
                facedim,
                long_name="Index of width bin",
                unit="1",
            )
        
    return not missing_data

def get_values_fm(
    stage: int,
    q: float,
    ucrit: float,
    report: TextIO,
    filenames: Tuple[str, str],
    n_fields: int,
    dx: numpy.ndarray,
    dy: numpy.ndarray,
    iface: numpy.ndarray,
) -> numpy.ndarray:
    """
    Read D-Flow FM data files for the specified stage, and return dzq.

    Arguments
    ---------
    stage : int
        Discharge level (1, 2 or 3).
    q : float
        Discharge value.
    ucrit : float
        Critical flow velocity.
    report : TextIO
        Text stream for log file.
    filenames : Tuple[str, str]
        Names of the reference simulation file and file with the implemented measure.
    n_fields : int
        Number of fields to process (e.g. to cover a tidal period).
    dx : numpy.ndarray
        Array containing the x-component of the direction vector at each cell.
    dy : numpy.ndarray
        Array containing the y-component of the direction vector at each cell.
    iface : numpy.ndarray
        Array containing the subselection of cells.

    Returns
    -------
    dzq : numpy.ndarray
        Array containing equilibrium bed level change.
    """
    cblok = str(stage)

    # reference file
    if filenames[0] == "":
        ApplicationSettingsHelper.log_text("no_file_specified", dict={"q": q}, file=report)
        ApplicationSettingsHelper.log_text("end_program", file=report)
        return None
    elif not os.path.isfile(filenames[0]):
        ApplicationSettingsHelper.log_text("file_not_found", dict={"name": filenames[0]}, file=report)
        ApplicationSettingsHelper.log_text("end_program", file=report)
        return None
    else:
        pass

    # file with measure implemented
    if not os.path.isfile(filenames[1]):
        ApplicationSettingsHelper.log_text("file_not_found", dict={"name": filenames[1]}, file=report)
        ApplicationSettingsHelper.log_text("end_program", file=report)
        return None
    else:
        pass

    dzq = 0.
    tot = 0.
    ifld: Optional[int]
    if n_fields > 1:
        ustream_pos = numpy.zeros(dx.shape)
        ustream_neg = numpy.zeros(dx.shape)
        dzq_pos = numpy.zeros(dx.shape)
        dzq_neg = numpy.zeros(dx.shape)
        t_pos = numpy.zeros(dx.shape)
        t_neg = numpy.zeros(dx.shape)
        wght_pos = numpy.zeros(dx.shape)
        wght_neg = numpy.zeros(dx.shape)

    map_file1 = MapFile(filenames[0])
    map_file2 = MapFile(filenames[1])
    ref = map_file1.read_face_variable("sea_water_x_velocity", time_index_from_last=0)
    
    for ifld in range(n_fields):
        # if last time step is needed, pass None to allow for files without time specification
        if n_fields == 1:
            ifld = None

        # reference data
        u0 = map_file1.read_face_variable("sea_water_x_velocity", time_index_from_last=ifld)[iface]
        v0 = map_file1.read_face_variable("sea_water_y_velocity", time_index_from_last=ifld)[iface]
        umag0 = numpy.sqrt(u0 ** 2 + v0 ** 2)
        h0 = map_file1.read_face_variable("sea_floor_depth_below_sea_surface", time_index_from_last=ifld)[iface]

        # data with measure
        u1 = map_file2.read_face_variable("sea_water_x_velocity", time_index_from_last=ifld)[iface]
        v1 = map_file2.read_face_variable("sea_water_y_velocity", time_index_from_last=ifld)[iface]
        umag1 = numpy.sqrt(u1**2 + v1**2)

        dzq1 = dfastmi.kernel.core.dzq_from_du_and_h(umag0, h0, umag1, ucrit, default=0.0)

        if n_fields > 1:
            ustream = u0*dx + v0*dy
            
            # positive flow -> flow in downstream direction -> biggest flow in positive direction during peak ebb flow
            ipos = ustream > 0.
            t_pos[ipos] = t_pos[ipos] + 1
            
            ipos = ustream > ustream_pos
            ustream_pos[ipos] = ustream[ipos]
            dzq_pos[ipos] = dzq1[ipos]
            
            # negative flow -> flow in upstream direction -> biggest flow in negative direction during peak flood flow
            ineg = ustream < 0.
            t_neg[ineg] = t_neg[ineg] + 1
            
            ineg = ustream < ustream_neg
            ustream_neg[ineg] = ustream[ineg]
            dzq_neg[ineg] = dzq1[ineg]

    if n_fields > 1:
        dzq = (t_pos * dzq_pos + t_neg * dzq_neg ) / numpy.maximum(t_pos + t_neg, 1)
    else:
        dzq = dzq1

    return dzq

def comp_sedimentation_volume(
    xni: numpy.ndarray,
    yni: numpy.ndarray,
    sni: numpy.ndarray,
    dni: numpy.ndarray,
    FNCi: numpy.ndarray,
    dzgemi: numpy.ndarray,
    slength: float,
    nwidth: float,
    xykline: numpy.ndarray,
    simfile: str,
    outputdir: str,
    plotops: Dict,
) -> float:
    """
    Compute the yearly dredging volume.

    Arguments
    ---------
    dzgem : numpy.ndarray
        Yearly mean bed level change [m].
    slength : float
        The expected yearly impacted sedimentation length [m].
    nwidth : float
        Normal river width (from rivers configuration file) [m].
    xykline : numpy.ndarray
        Array containing the x,y and chainage data of a line.
    simfile : str
        Name of simulation file.
    outputdir : str
        Name of output directory.

    Returns
    -------
    dvol : float
        Dredging volume [m3].
    """
    dzmin = 0.01
    nwbins = 10
    sbin_length = 10.0
    
    areai = xynode_2_area(xni, yni, FNCi)
    
    print("bin cells in across-stream direction")
    # determine the mean normal distance dfi per cell
    dfi = face_mean(dni, FNCi)
    # distribute the cells over nwbins bins over the channel width
    wbini, wthresh = width_bins(dfi, nwidth, nwbins)

    print("bin cells in along-stream direction")
    # determine the minimum and maximum along line distance of each cell
    min_sfi, max_sfi = min_max_s(sni, FNCi)
    # determine the weighted mapping of cells to chainage bins
    siface, afrac, sbin, sthresh = stream_bins(min_sfi, max_sfi, sbin_length)
    wbin = wbini[siface]

    print("determine chainage per bin")
    # determine chainage values of at the midpoints
    smid = (sthresh[1:] + sthresh[:-1])/2
    sline = distance_along_line(xykline[:,:2])
    kmid = distance_to_chainage(sline, xykline[:,2], smid)
    n_sbin = sbin.max()+1
    
    EFCi = facenode_to_edgeface(FNCi)
    wght_area_tot = numpy.zeros(dzgemi.shape)
    wbin_labels = ["between {w1} and {w2} m".format(w1 = wthresh[iw], w2 = wthresh[iw+1]) for iw in range(nwbins)]
    plot_n = 3

    print("-- detecting separate sedimentation areas")
    xyzfil = str(outputdir.joinpath("sedimentation_volumes.xyz"))
    area_str = "sedimentation area {}"
    total_str = "total sedimentation volume"
    sedarea, sedvol, sed_area_list, wght_area_tot = DetectAndPlot.detect_and_plot_areas(dzgemi, dzmin, EFCi, wght_area_tot, areai, wbin, wbin_labels, wthresh, siface, afrac, sbin, sthresh, kmid, slength, plotops, xyzfil, area_str, total_str, True, plot_n)

    print("-- detecting separate erosion areas")
    xyzfil = ""
    area_str = "erosion area {}"
    total_str = "total erosion volume"
    eroarea, erovol, ero_area_list, wght_area_tot = DetectAndPlot.detect_and_plot_areas(-dzgemi, dzmin, EFCi, wght_area_tot, areai, wbin, wbin_labels, wthresh, siface, afrac, sbin, sthresh, kmid, slength, plotops, xyzfil, area_str, total_str, False, plot_n)

    return sedarea, sedvol, sed_area_list, eroarea, erovol, ero_area_list, wght_area_tot, wbini

def stream_bins(min_s, max_s, ds):
    """
    Construct the weighted mapping of cells to chainage bins.

    Arguments
    ---------
    min_s : numpy.ndarray
        Array of length M containing the minimum chainage of a cell [m].
    max_s : numpy.ndarray
        Array of length M containing the maximum chainage of a cell [m].
    ds : float
        Length of chainage bins [m].

    Returns
    -------
    siface : numpy.ndarray
        Array of length N containing the index of the source cell.
    afrac : numpy.ndarray
        Array of length N containing the fraction of the source cell associated with the target chainage bin.
    sbin : numpy.ndarray
        Array of length N containing the index of the target chainage bin.
    sthresh : numpy.ndarray
        Threshold values between the chainage bins [m].
    """
    # determine the minimum and maximum chainage in de data set.
    sbin_min = math.floor(min_s.min()/ds)
    sbin_max = math.ceil(max_s.max()/ds)
    # determin the chainage bins.
    sthresh = numpy.arange(sbin_min, sbin_max+2) * ds
    
    # determine for each cell in which bin it starts and ends
    min_sbin = numpy.floor(min_s/ds).astype(numpy.int64) - sbin_min
    max_sbin = numpy.floor(max_s/ds).astype(numpy.int64) - sbin_min
    
    # determine in how many chainage bins a cell is located
    nsbin = max_sbin - min_sbin + 1
    # determine the total number of chainage bin assignments
    nsbin_tot = nsbin.sum()
    
    # determine per cell a mapping from cell iface to the chainage bin sbin,
    # and determine which fraction of the chainage length associated with the
    # cell is mapped to this particular chainage bin
    siface = numpy.zeros(nsbin_tot, dtype=numpy.int64)
    afrac = numpy.zeros(nsbin_tot)
    sbin  = numpy.zeros(nsbin_tot, dtype=numpy.int64)
    nfaces = len(min_s)
    j = 0
    for i in range(nfaces):
        s0 = min_s[i]
        s1 = max_s[i]
        # skip cells that project onto one point (typically they are located outside the length of the line)
        if s0 == s1:
            continue
        wght = 1 / (s1 - s0)
        for ib in range(min_sbin[i], max_sbin[i]+1):
            siface[j] = i
            afrac[j] = wght * (min(sthresh[ib+1], s1) - max(sthresh[ib], s0))
            sbin[j] = ib
            j = j + 1

    # make sure that sthresh is not longer than necessary
    maxbin = sbin.max()
    if maxbin+2 < len(sthresh):
        sthresh = sthresh[:maxbin+2]
    
    return siface, afrac, sbin, sthresh

def min_max_s(s, FNC):
    if FNC.mask.shape == ():
        # all faces have the same number of nodes
        nnodes = numpy.ones(FNC.data.shape[0], dtype=numpy.int64) * FNC.data.shape[1]
    else:
        # varying number of nodes
        nnodes = FNC.mask.shape[1] - FNC.mask.sum(axis=1)
    nfaces = FNC.shape[0]
    min_s = numpy.zeros((nfaces,))
    max_s = numpy.zeros((nfaces,))
    for i in range(nfaces):
        fni = FNC[i]
        nni = nnodes[i]
        sni = s[fni][0:nni]
        min_s[i] = sni.min()
        max_s[i] = sni.max() # may need to check if max > min to avoid problems later ...

    return min_s, max_s

def width_bins(df: numpy.ndarray, nwidth: float, nbins: int) -> Tuple[numpy.ndarray, numpy.ndarray]:
    """
    Distribute the points over sample bins based on distance from centreline.

    Arguments
    ---------
    df : numpy.ndarray
        Array containing per point the signed distance from the centreline [m].
    nwidth : float
        Normal river width (from rivers configuration file) [m].
    nbins : int
        Number of bins over the normal width.

    Returns
    -------
    jbin : numpy.ndarray
        Bin index of each point (integers in the range 0 to nbins-1).
    wthresh : numpy.ndarray
        Signed distance threshold values between the bins [m].
        This array contains nbins+1 values.
    """
    jbin = numpy.zeros(df.shape, dtype=numpy.int64)
    binwidth = nwidth/nbins
    wthresh = -nwidth/2 + binwidth * numpy.arange(nbins+1)
    
    for i in range(1,nbins):
        idx = df > wthresh[i]
        jbin[idx] = i
        
    return jbin, wthresh
    
def get_xynode_connect(filename: str) -> Tuple[numpy.ndarray, numpy.ndarray, numpy.ndarray]:
    map_file = MapFile(filename)
    xn = map_file.node_x_coordinates
    yn = map_file.node_y_coordinates
    FNC = map_file.face_node_connectivity
    if FNC.mask.shape == ():
        # all faces have the same number of nodes; empty mask
        FNC.mask = FNC<0
    else:
        # varying number of nodes
        FNC.mask = numpy.logical_or(FNC.mask,FNC<0)
    
    return xn, yn, FNC

def xynode_2_area(xn: numpy.ndarray, yn: numpy.ndarray, FNC: numpy.ndarray) -> numpy.ndarray:
    """
    Compute the surface area of all cells.

    Arguments
    ---------
    xn : numpy.ndarray
        Array of length K containing the x-coordinates of the nodes [m].
    yn : numpy.ndarray
        Array of length K containing the y-coordinate of the nodes [m].
    FNC : numpy.ma.masked_array
        Masked M x N array containing the indices of (max N) corner nodes for each of the M cells.
        Maximum node index is K-1.

    Returns
    -------
    area : numpy.ndarray
        Array of length M containing the grid cell area [m2].
    """
    if FNC.mask.shape == ():
        # all faces have the same number of nodes
        nnodes = numpy.ones(FNC.data.shape[0], dtype=numpy.int64) * FNC.data.shape[1]
    else:
        # varying number of nodes
        nnodes = FNC.mask.shape[1] - FNC.mask.sum(axis=1)
    nfaces = FNC.shape[0]
    area = numpy.zeros((nfaces,))
    for i in range(nfaces):
        fni = FNC[i]
        nni = nnodes[i]
        xni = xn[fni][0:nni]
        yni = yn[fni][0:nni]
        areai = 0.0
        for j in range(1,nni-1):
            areai += (xni[j] - xni[0]) * (yni[j+1] - yni[j]) - (xni[j+1] - xni[j]) * (yni[j] - yni[0])
        area[i] = abs(areai)/2
    
    return area
    
def face_all(bn: numpy.ndarray, FNC: numpy.ndarray) -> numpy.ndarray:
    if FNC.mask.shape == ():
        # all faces have the same number of nodes
        bf = bn[FNC].all(axis=1)
    else:
        # varying number of nodes
        fnc = FNC.data
        fnc[FNC.mask] = 0
        bfn = numpy.ma.array(bn[fnc], mask=FNC.mask)
        bf = bfn.all(axis=1)
    
    return bf

def face_mean(vn: numpy.ndarray, FNC: numpy.ndarray) -> numpy.ndarray:
    if FNC.mask.shape == ():
        # all faces have the same number of nodes
        vf = vn[FNC].mean(axis=1)
    else:
        # varying number of nodes
        fnc = FNC.data
        fnc[FNC.mask] = 0
        vfn = numpy.ma.array(vn[fnc], mask=FNC.mask)
        vf = vfn.all(axis=1)
    
    return vf    

def filter_faces_by_node_condition(xn: numpy.ndarray, yn: numpy.ndarray, FNC: numpy.ma.masked_array, condition: numpy.ndarray) -> [numpy.ndarray, numpy.ndarray, numpy.ndarray, numpy.ndarray, numpy.ndarray]:
    """
    Reduces the mesh to only those cells in which the condition is True. 

    Arguments
    ---------
    xn : numpy.ndarray
        Array of length K containing the x-coordinates of the mesh nodes [m or deg east].
    yn : numpy.ndarray
        Array of length K containing the y-coordinate of the mesh nodes [m or deg north].
    FNC : numpy.ma.masked_array
        Masked M x N array containing the indices of (max N) corner nodes for each of the M cells [-].
        Node indices are 0-based, hence the maximum node index is K-1.
    condition : numpy.ndarray
        Array of length K containing the boolean flag on the mesh nodes [-].

    Results
    -------
    rxn : numpy.ndarray
        Array of length K2 <= K containing the x-coordinates of the reduced mesh nodes [m or deg east].
    ryn : numpy.ndarray
        Array of length K2 <= K containing the y-coordinate of the reduced mesh nodes [m or deg north].
    rFNC : numpy.ma.masked_array
        Masked M2 x N2 array containing the indices of (max N2) corner nodes for each of the M2 <= M cells [-].
        Node indices are 0-based, hence the maximum node index is K2-1.
    iface : numpy.ndarray
        Array of length M2 containing the indices of the faces to keep [-]. 
    inode : numpy.ndarray
        Array of length K2 containing the indices of the nodes to keep [-]. 
    """
    fcondition = face_all(condition, FNC)
    rxn, ryn, rFNC, iface, inode = filter_faces_by_face_condition(xn, yn, FNC, fcondition)
    return rxn, ryn, rFNC, iface, inode

def filter_faces_by_face_condition(xn: numpy.ndarray, yn: numpy.ndarray, FNC: numpy.ma.masked_array, condition: numpy.ndarray) -> [numpy.ndarray, numpy.ndarray, numpy.ndarray, numpy.ndarray, numpy.ndarray]:
    """
    Reduces the mesh to only those cells in which the condition is True. 

    Arguments
    ---------
    xn : numpy.ndarray
        Array of length K containing the x-coordinates of the mesh nodes [m or deg east].
    yn : numpy.ndarray
        Array of length K containing the y-coordinate of the mesh nodes [m or deg north].
    FNC : numpy.ma.masked_array
        Masked M x N array containing the indices of (max N) corner nodes for each of the M cells [-].
        Node indices are 0-based, hence the maximum node index is K-1.
    condition : numpy.ndarray
        Array of length M containing the boolean flag on the mesh cells [-].

    Results
    -------
    rxn : numpy.ndarray
        Array of length K2 <= K containing the x-coordinates of the reduced mesh nodes [m or deg east].
    ryn : numpy.ndarray
        Array of length K2 <= K containing the y-coordinate of the reduced mesh nodes [m or deg north].
    rFNC : numpy.ma.masked_array
        Masked M2 x N2 array containing the indices of (max N2) corner nodes for each of the M2 <= M cells [-].
        Node indices are 0-based, hence the maximum node index is K2-1.
    iface : numpy.ndarray
        Array of length M2 containing the indices of the faces to keep [-]. 
    inode : numpy.ndarray
        Array of length K2 containing the indices of the nodes to keep [-]. 
    """
    iface = numpy.where(condition)[0]
    FNCi = FNC[iface]
    inode = numpy.unique(FNCi.flatten())
    if len(inode) == 0:
        inode_max = 0
    else:
        inode_max = inode.max()

    FNCi.data[FNCi.mask] = 0
    renum = numpy.zeros(inode_max + 1, dtype=numpy.int64)
    renum[inode] = range(len(inode))
    rFNCi = numpy.ma.masked_array(renum[FNCi], mask=FNCi.mask)

    return xn[inode], yn[inode], rFNCi, iface, inode

def distance_to_chainage(sline: numpy.ndarray, kline: numpy.ndarray, spnt: numpy.ndarray) -> numpy.ndarray:
    """
    Interpolate a quantity 'chainage' along a line to a given set of points.

    Arguments
    ---------
    sline : numpy.ndarray
        Array of length M containing the distance along a line. Distance should be monotoneously increasing.
    kline : numpy.ndarray
        Array of length M containing the chainage along a line.
    spnt : numpy.ndarray
        Array of length N containing the location of points measured as distance along the same line.

    Results
    -------
    kpnt : numpy.ndarray
        Array of length N containing the location of points expressed as chainage.
    """
    M = len(sline)
    N = len(spnt)
    
    # make sure that spnt is sorted
    isort = numpy.argsort(spnt)
    unsort = numpy.argsort(isort)
    spnt_sorted = spnt[isort]

    kpnt = numpy.zeros(N)
    j = 0
    for i in range(N):
        s = spnt_sorted[i]
        while j < M:
            if sline[j] < s:
                j = j+1
            else:
                break
        if j == 0:
            # distance is less than the distance of the first point, snap to it
            kpnt[i] = kline[0]
        elif j == M:
            # distance is larger than the distance of all the points on the line, snap to the last point
            kpnt[i] = kline[-1]
        else:
            # somewhere in the middle, average the chainage values
            a = (s - sline[j-1]) / (sline[j] - sline[j-1])
            kpnt[i] = (1-a) * kline[j-1] + a * kline[j]

    return kpnt[unsort]

def distance_along_line(xyline: numpy.ndarray)-> numpy.ndarray:
    """
    Compute distance coordinate along the specified line

    Arguments
    ---------
    xyline : numpy.ndarray
        Array of size M x 2 containing the x,y data of a line.

    Results
    -------
    sline : numpy.ndarray
        Array of length M containing the distance along the line.
    """

    # compute distance coordinate along the line
    ds = numpy.sqrt(((xyline[1:] - xyline[:-1])**2).sum(axis=1))
    sline = numpy.cumsum(numpy.concatenate([numpy.zeros(1),ds]))

    return sline

def get_direction(xyline: numpy.ndarray, spnt: numpy.ndarray) -> Tuple[numpy.ndarray, numpy.ndarray]:
    """
    Determine the orientation of a line at a given set of points.

    Arguments
    ---------
    xyline : numpy.ndarray
        Array containing the x,y data of a line.
    spnt : numpy.ndarray
        Array of length N containing the location of points measured as distance along the same line.

    Results
    -------
    dxpnt : numpy.ndarray
        Array of length N containing x-component of the unit direction vector at the given points.
    dypnt : numpy.ndarray
        Array of length N containing y-component of the unit direction vector at the given points.
    """
    sline = distance_along_line(xyline)
    M = len(sline)
    N = len(spnt)
    
    # make sure that spnt is sorted
    isort = numpy.argsort(spnt)
    unsort = numpy.argsort(isort)
    spnt_sorted = spnt[isort]

    dxpnt = numpy.zeros(N)
    dypnt = numpy.zeros(N)
    j = 0
    for i in range(N):
        s = spnt_sorted[i]
        while j < M:
            if sline[j] < s:
                j = j+1
            else:
                break
        if j == 0:
            # distance is less than the distance of the first point, use the direction of the first line segment
            dxy = xyline[1] - xyline[0]
        elif j == M:
            # distance is larger than the distance of all the points on the line, use the direction of the last line segment
            dxy = xyline[-1] - xyline[-2]
        else:
            # somewhere in the middle, get the direction of the line segment
            dxy = xyline[j] - xyline[j-1]
        ds = math.sqrt((dxy**2).sum())
        dxpnt[i] = dxy[0]/ds
        dypnt[i] = dxy[1]/ds

    return dxpnt[unsort], dypnt[unsort]

def proj_xy_line(xf: numpy.ndarray, yf: numpy.ndarray, xyline: numpy.ndarray) -> Tuple[numpy.ndarray, numpy.ndarray]:
    """
    Project points onto a line.

    For a set of points (xf, yf) the closest point P a line (xyline) is determined.
    The quantities returned are the distance (sf) measured along the line (xyline)
    for the closest point P, the signed distance (df) between the original point (xf, yf)
    and the projected point P. If the original point is located alongsize the line
    (xyline) then the distance (df) is the normal distance ... if the original point is
    located before or beyond the line (xyline), it will include an oblique distance component.
    The sign of the distance (df) is positive for points to the right and negative for points
    to the left of the line.

    Arguments
    ---------
    xf : numpy.ndarray
        Array containing the x coordinates of a set of points.
    yf : numpy.ndarray
        Array containing the y coordinates of a set of points.
    xyline : numpy.ndarray
        Array containing the x,y data of a line.

    Results
    -------
    sf : numpy.ndarray
        Array containing the distance along the line.
    df : numpy.ndarray
        Array containing the distance from the line (- for left, + for right).
    """
    # combine xf and yf
    nf = len(xf)
    xyf = numpy.concatenate([xf.reshape((nf,1)),yf.reshape((nf,1))], axis=1)
    
    # pre-allocate the output arrays
    sf = numpy.zeros(nf)
    df = numpy.zeros(nf)

    # compute distance coordinate along the line
    sline = distance_along_line(xyline)
    
    # get an array with only the x,y coordinates of xyline
    last_node = xyline.shape[0] - 1
    
    # initialize sgn for the exceptional case of xyline containing just one node.
    sgn = 1

    # for each point xyp = xyf[i] ...
    for i,xyp in enumerate(xyf):
        # find the node on xyline closest to xyp
        imin = numpy.argmin(((xyp - xyline) ** 2).sum(axis=1))
        p0 = xyline[imin]

        # determine the distance between that node and xyp
        dist2 = ((xyp - p0) ** 2).sum()
    
        # distance value of that node
        s = sline[imin]
        
        if imin == 0:
            # we got the first node
            # check if xyp projects much before the first line segment.
            p1 = xyline[imin + 1]
            alpha = (
                (p1[0] - p0[0]) * (xyp[0] - p0[0])
                + (p1[1] - p0[1]) * (xyp[1] - p0[1])
            ) / ((p1[0] - p0[0]) ** 2 + (p1[1] - p0[1]) ** 2)
            sgn = ((p1[0] - p0[0]) * (xyp[1] - p0[1])
                  - (p1[1] - p0[1]) * (xyp[0] - p0[0]))
            # if the closest point is before the segment ...
            if alpha < 0:
                dist2link = (xyp[0] - p0[0] - alpha * (p1[0] - p0[0])) ** 2 + (
                    xyp[1] - p0[1] - alpha * (p1[1] - p0[1])
                ) ** 2
                dist2end = dist2 - dist2link
                if dist2end > 100:
                    dist2 = 1e20
            
        else:
            # we didn't get the first node
            # project xyp onto the line segment before this node
            p1 = xyline[imin - 1]
            alpha = (
                (p1[0] - p0[0]) * (xyp[0] - p0[0])
                + (p1[1] - p0[1]) * (xyp[1] - p0[1])
            ) / ((p1[0] - p0[0]) ** 2 + (p1[1] - p0[1]) ** 2)
            sgn = ((p0[0] - p1[0]) * (xyp[1] - p0[1])
                  - (p0[1] - p1[1]) * (xyp[0] - p0[0]))
            # if there is a closest point not coinciding with the nodes ...
            if alpha > 0 and alpha < 1:
                dist2link = (xyp[0] - p0[0] - alpha * (p1[0] - p0[0])) ** 2 + (
                    xyp[1] - p0[1] - alpha * (p1[1] - p0[1])
                ) ** 2
                # if it's actually closer than the node ...
                if dist2link < dist2:
                    # update the closest point information
                    dist2 = dist2link
                    s = sline[imin] + alpha * (sline[imin - 1] - sline[imin])

        if imin == last_node:
            # we got the last node
            # check if xyp projects much beyond the last line segment.
            p1 = xyline[imin - 1]
            alpha = (
                (p1[0] - p0[0]) * (xyp[0] - p0[0])
                + (p1[1] - p0[1]) * (xyp[1] - p0[1])
            ) / ((p1[0] - p0[0]) ** 2 + (p1[1] - p0[1]) ** 2)
            sgn = ((p0[0] - p1[0]) * (xyp[1] - p0[1])
                  - (p0[1] - p1[1]) * (xyp[0] - p0[0]))
            # if the closest point is before the segment ...
            if alpha < 0:
                dist2link = (xyp[0] - p0[0] - alpha * (p1[0] - p0[0])) ** 2 + (
                    xyp[1] - p0[1] - alpha * (p1[1] - p0[1])
                ) ** 2
                dist2end = dist2 - dist2link
                if dist2end > 100:
                    dist2 = 1e20
            
        else:
            # we didn't get the last node
            # project rp onto the line segment after this node
            p1 = xyline[imin + 1]
            alpha = (
                (p1[0] - p0[0]) * (xyp[0] - p0[0])
                + (p1[1] - p0[1]) * (xyp[1] - p0[1])
            ) / ((p1[0] - p0[0]) ** 2 + (p1[1] - p0[1]) ** 2)
            sgn = ((p1[0] - p0[0]) * (xyp[1] - p0[1])
                  - (p1[1] - p0[1]) * (xyp[0] - p0[0]))
            # if there is a closest point not coinciding with the nodes ...
            if alpha > 0 and alpha < 1:
                dist2link = (xyp[0] - p0[0] - alpha * (p1[0] - p0[0])) ** 2 + (
                    xyp[1] - p0[1] - alpha * (p1[1] - p0[1])
                ) ** 2
                # if it's actually closer than the previous value ...
                if dist2link < dist2:
                    # update the closest point information
                    dist2 = dist2link
                    s = sline[imin] + alpha * (
                        sline[imin + 1] - sline[imin]
                    )

        # store the distance values, loop ... and return
        sf[i] = s
        df[i] = math.copysign(math.sqrt(dist2), sgn)
        
    return sf,df

def count_nodes(FNC: numpy.ndarray) -> numpy.ndarray:
    if FNC.mask.shape == ():
        # all faces have the same number of nodes
        nnodes = numpy.ones(FNC.data.shape[0], dtype=numpy.int64) * FNC.data.shape[1]
    else:
        # varying number of nodes
        nnodes = FNC.mask.shape[1] - FNC.mask.sum(axis=1)
    
    return nnodes

def facenode_to_edgeface(FNC: numpy.ndarray) -> numpy.ndarray:
    """
    Derive face 2 face connectivity from face 2 node connectivity.
    
    Arguments
    ---------
    FNC : numpy.ma.masked_array
        Masked M x N array containing the indices of (max N) corner nodes for each of the M cells.
        Maximum node index is K-1.
    
    Returns
    -------
    FFC : numpy.ma.masked_array
        Masked K x 2 array containing the indices of neighbouring cell pairs.
    """
    nfaces = FNC.shape[0]
    nnodes = count_nodes(FNC) # nedges equals to nnodes
    tot_nedges = nnodes.sum()
    
    edges = numpy.zeros((tot_nedges, 2), dtype=numpy.int64)
    ie = 0
    for i in range(nfaces):
        nni = nnodes[i]
        fni = FNC[i][0:nni]
        fni2 = numpy.roll(fni, 1)
        
        m_fni = numpy.reshape(fni,(-1,1))
        m_fni2 = numpy.reshape(fni2,(-1,1))
        edgesi = numpy.concatenate((m_fni,m_fni2), axis=1)
        
        edges[ie + numpy.arange(nni),:] = edgesi
        ie = ie + nni

    edges = numpy.sort(edges, axis=1)
    edges, iedge = numpy.unique(edges, axis=0, return_inverse=True)
    nedges = edges.shape[0]
    
    #FEC = FNC.copy()
    #ie = 0
    #for i in range(nfaces):
    #    nni = nnodes[i]
    #    FEC[i][0:nni] = iedge[ie + numpy.arange(nni)]
    #    ie = ie + nni
    
    EFC = -numpy.ones((nedges, 2), dtype=numpy.int64)
    ie = 0
    for i in range(nfaces):
        nni = nnodes[i]
        for j in range(nni):
            e = iedge[ie + j]
            if EFC[e,0]  < 0:
                EFC[e,0] = i
            else:
                EFC[e,1] = i
        ie = ie + nni

    EFC = EFC[EFC[:,1] > 0,:]
    return EFC<|MERGE_RESOLUTION|>--- conflicted
+++ resolved
@@ -316,18 +316,11 @@
         
         if display:
             ApplicationSettingsHelper.log_text('writing_output')
-<<<<<<< HEAD
-        
         map_file = MapFile(one_fm_filename)
         meshname = map_file.mesh2d_name
         facedim = map_file.face_dimension_name
         dst = Path(outputdir) / ApplicationSettingsHelper.get_filename("netcdf.out")
         map_file.copy_ugrid(dst)
-=======
-        meshname, facedim = GridOperations.get_mesh_and_facedim_names(one_fm_filename)
-        dst = str(outputdir.joinpath(ApplicationSettingsHelper.get_filename("netcdf.out")))
-        GridOperations.copy_ugrid(one_fm_filename, meshname, dst)
->>>>>>> c6fe949b
         nc_fill = netCDF4.default_fillvals['f8']
         dzgem = numpy.repeat(nc_fill, FNC.shape[0])
         dzgem[iface]=dzgemi
@@ -384,17 +377,10 @@
                     unit="m",
                 )
         
-<<<<<<< HEAD
         projmesh = Path(outputdir) / 'projected_mesh.nc'
         map_file.copy_ugrid(projmesh)
         projmesh_map_file = MapFile(projmesh)
         projmesh_map_file.add_variable(
-=======
-        projmesh = str(Path(outputdir).joinpath('projected_mesh.nc'))
-        GridOperations.copy_ugrid(one_fm_filename, meshname, projmesh)
-        GridOperations.ugrid_add(
-            projmesh,
->>>>>>> c6fe949b
             "avgdzb",
             dzgem,
             meshname,
@@ -473,17 +459,10 @@
                     print("Max                         : {:13.6f} m3 {:13.6f} m3 {:13.6f} m3".format(erovol[0,:].max(), erovol[1,:].max(), erovol[2,:].max()))
                     print("Total   ({:15.3f} m2): {:13.6f} m3 {:13.6f} m3 {:13.6f} m3".format(eroarea.sum(), erovol[0,:].sum(), erovol[1,:].sum(), erovol[2,:].sum()))
 
-<<<<<<< HEAD
             projmesh = Path(outputdir) / 'sedimentation_weights.nc'
             projmesh_map_file = MapFile(projmesh)
             map_file.copy_ugrid(projmesh)
             projmesh_map_file.add_variable(
-=======
-            projmesh = str(outputdir.joinpath('sedimentation_weights.nc'))
-            GridOperations.copy_ugrid(one_fm_filename, meshname, projmesh)
-            GridOperations.ugrid_add(
-                projmesh,
->>>>>>> c6fe949b
                 "interest_region",
                 interest_region,
                 meshname,
