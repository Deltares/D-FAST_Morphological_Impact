--- conflicted
+++ resolved
@@ -29,11 +29,9 @@
 
 from pathlib import Path
 from typing import TextIO
-
 from dfastmi.batch.AnalyserWaqua import AnalyserWaqua
 from dfastmi.batch.ReporterWaqua import ReporterWaqua
-from dfastmi.kernel.typehints import BoolVector, Vector
-
+from dfastmi.kernel.typehints import Vector, BoolVector
 
 def analyse_and_report_waqua(
     display: bool,
@@ -46,11 +44,7 @@
     rsigma: Vector,
     ucrit: float,
     old_zmin_zmax: bool,
-<<<<<<< HEAD
-    outputdir: str,
-=======
     outputdir: Path
->>>>>>> 7f5e9482
 ) -> bool:
     """
     Perform analysis based on WAQUA data.
@@ -89,16 +83,7 @@
     success : bool
         Flag indicating whether analysis could be carried out. (always true)
     """
-    waqua = AnalyserWaqua(
-        display,
-        report,
-        reduced_output,
-        tstag,
-        discharges,
-        apply_q,
-        ucrit,
-        old_zmin_zmax,
-    )
+    waqua = AnalyserWaqua(display, report, reduced_output, tstag, discharges, apply_q, ucrit, old_zmin_zmax)
     output_data = waqua.analyse(fraction_of_year, rsigma)
 
     waqua_reporter = ReporterWaqua(outputdir)
