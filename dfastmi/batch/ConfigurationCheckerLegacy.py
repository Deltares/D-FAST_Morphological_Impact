--- conflicted
+++ resolved
@@ -27,46 +27,28 @@
 This file is part of D-FAST Morphological Impact: https://github.com/Deltares/D-FAST_Morphological_Impact
 """
 import configparser
-<<<<<<< HEAD
-from typing import List, Optional, Tuple
-
-import dfastmi.kernel.core
-=======
->>>>>>> 7f5e9482
 from dfastmi.batch.AConfigurationChecker import AConfigurationCheckerBase
 from dfastmi.batch.ConfigurationCheckerValidator import ConfigurationCheckerValidator
 from dfastmi.batch.ConfigurationInitializerLegacy import ConfigurationInitializerLegacy
 from dfastmi.io.ApplicationSettingsHelper import ApplicationSettingsHelper
-<<<<<<< HEAD
-=======
 
->>>>>>> 7f5e9482
 from dfastmi.io.ReachLegacy import ReachLegacy
 from dfastmi.io.RiversObject import RiversObject
 
 WAQUA_EXPORT = "WAQUA export"
 DFLOWFM_MAP = "D-Flow FM map"
-
-
 class ConfigurationCheckerLegacy(AConfigurationCheckerBase):
     """
-    Check if a version 1 / legacy analysis configuration is valid.
+        Check if a version 1 / legacy analysis configuration is valid.
     """
-
-    _validator: ConfigurationCheckerValidator
+    _validator : ConfigurationCheckerValidator
 
     def __init__(self):
         self._validator = ConfigurationCheckerValidator()
-        self._validator.register_validator(
-            WAQUA_EXPORT, self._check_configuration_cond_waqua
-        )
-        self._validator.register_validator(
-            DFLOWFM_MAP, self._check_configuration_cond_fm
-        )
-
-    def check_configuration(
-        self, rivers: RiversObject, config: configparser.ConfigParser
-    ) -> bool:
+        self._validator.register_validator(WAQUA_EXPORT, self._check_configuration_cond_waqua)
+        self._validator.register_validator(DFLOWFM_MAP, self._check_configuration_cond_fm)
+    
+    def check_configuration(self, rivers: RiversObject, config: configparser.ConfigParser) -> bool:
         """
         Check if a version 1 / legacy analysis configuration is valid.
 
@@ -92,287 +74,16 @@
         initialized_config = ConfigurationInitializerLegacy(reach, config)
 
         mode_str = config.get("General", "Mode", fallback=DFLOWFM_MAP)
-        ret_val = True
+        ret_val  = True
         for i in range(3):
-<<<<<<< HEAD
-            if (
-                apply_q[i]
-                and not self._validator.is_valid(mode_str, config, i)
-                and ret_val
-            ):
-                ret_val = False
-        return ret_val
-
-    def get_levels(
-        self, reach: ReachLegacy, config: configparser.ConfigParser, nwidth: float
-    ) -> Tuple[Vector, BoolVector, float, Vector, float, Vector, Vector, Vector]:
-        """
-        Determine discharges, times, etc. for version 1 analysis
-
-        Arguments
-        ---------
-        reach : ReachLegacy
-            The reach we want to get the levels from.
-        config : configparser.ConfigParser
-            Configuration of the analysis to be run.
-        nwidth : float
-            Normal river width (from rivers configuration file) [m].
-
-        Return
-        ------
-        discharges : Vector
-            Array of discharges (Q); one for each forcing condition [m3/s].
-        apply_q : BoolVector
-            A list of flags indicating whether the corresponding entry in Q should be used.
-        q_threshold : float
-            River discharge at which the measure becomes active [m3/s].
-        time_mi : Vector
-            A vector of values each representing the fraction of the year during which the discharge Q results in morphological impact [-].
-        tstag : float
-            Fraction of year during which flow velocity is considered negligible [-].
-        fractions_of_the_year : Vector
-            A vector of values each representing the fraction of the year (T) during which the discharge is given by the corresponding entry in Q [-].
-        rsigma : Vector
-            A vector of values each representing the relaxation factor for the period given by the corresponding entry in Q [-].
-        celerity : Vector
-            A vector of values each representing the bed celerity for the period given by the corresponding entry in Q [m/s].
-        """
-        q_stagnant = reach.qstagnant
-        celerity_hg = reach.proprate_high
-        celerity_lw = reach.proprate_low
-
-        (
-            q_threshold,
-            Q1,
-            apply_q1,
-            tstag,
-            fractions_of_the_year,
-            rsigma,
-        ) = self._batch_get_discharges(
-            reach, config, q_stagnant, celerity_hg, celerity_lw, nwidth
-        )
-        discharges = Q1
-        apply_q = apply_q1
-        time_mi = tuple(
-            (
-                0
-                if discharges[i] is None or discharges[i] <= q_stagnant
-                else fractions_of_the_year[i]
-            )
-            for i in range(len(fractions_of_the_year))
-        )
-        celerity = (celerity_lw, celerity_hg, celerity_hg)
-
-        return (
-            discharges,
-            apply_q,
-            q_threshold,
-            time_mi,
-            tstag,
-            fractions_of_the_year,
-            rsigma,
-            celerity,
-        )
-
-    def _batch_get_discharges(
-        self,
-        reach: ReachLegacy,
-        config: configparser.ConfigParser,
-        q_stagnant: float,
-        celerity_hg: float,
-        celerity_lw: float,
-        nwidth: float,
-    ) -> Tuple[
-        Optional[float],
-        QRuns,
-        Tuple[bool, bool, bool],
-        float,
-        Vector,
-        Vector,
-    ]:
-        """
-        Get the simulation discharges in batch mode (no user interaction).
-
-        Arguments
-        ---------
-        reach : ReachLegacy
-            The reach we want to get the discharges from.
-        config : configparser.ConfigParser
-            Configuration of the analysis to be run.
-        q_stagnant : float
-            Discharge below which the river flow is negligible [m3/s].
-        celerity_hg : float
-            Bed celerity during transitional and flood periods (from rivers configuration file) [m/s].
-        celerity_lw : float
-            Bed celerity during low flow period (from rivers configuration file) [m/s].
-        nwidth : float
-            Normal river width (from rivers configuration file) [m].
-
-        Results
-        -------
-        q_threshold : Optional[float]
-            River discharge at which the measure becomes active [m3/s].
-        three_characteristic_discharges : QRuns
-            Tuple of (at most) three characteristic discharges [m3/s].
-        apply_q : Tuple[bool, bool, bool]
-            A list of 3 flags indicating whether each value should be used or not.
-            The Q1 value can't be set to None because it's needed for char_times.
-        tstag : float
-            Fraction of year during which flow velocity is considered negligible [-].
-        fractions_of_the_year : Vector
-            A vector of values each representing the fraction of the year during which the discharge is given by the corresponding entry in Q [-].
-        rsigma : Vector
-            A vector of values each representing the relaxation factor for the period given by the corresponding entry in Q [-].
-        """
-        q_fit = reach.qfit
-        q_levels = reach.qlevels
-        dq = reach.dq
-
-        q_threshold = self._get_q_threshold_from_config(config)
-        q_bankfull = self._get_q_bankfull_from_config(config, q_threshold, q_levels)
-
-        three_characteristic_discharges, apply_q = char_discharges(
-            q_levels, dq, q_threshold, q_bankfull
-        )
-
-        tstag, fractions_of_the_year, rsigma = char_times(
-            q_fit,
-            q_stagnant,
-            three_characteristic_discharges,
-            celerity_hg,
-            celerity_lw,
-            nwidth,
-        )
-
-        q_list = self._discharge_from_config(
-            config, three_characteristic_discharges, apply_q
-        )
-        three_characteristic_discharges = (q_list[0], q_list[1], q_list[2])
-
-        return (
-            q_threshold,
-            three_characteristic_discharges,
-            apply_q,
-            tstag,
-            fractions_of_the_year,
-            rsigma,
-        )
-
-    def _discharge_from_config(
-        self,
-        config: configparser.ConfigParser,
-        three_characteristic_discharges: QRuns,
-        apply_q: BoolVector,
-    ) -> List:
-        """
-        Tuple of (at most) three characteristic discharges [m3/s].
-
-        Arguments
-        ---------
-        config : configparser.ConfigParser
-            Configuration of the analysis to be run.
-        three_characteristic_discharges : QRuns
-            A tuple of 3 discharges for which simulations should be run (can later
-            be adjusted by the user)
-        apply_q : BoolVector
-            A tuple of 3 flags indicating whether each value should be used or not.
-            The Q1 value can't be set to None because it's needed for char_times.
-        Results
-        -------
-        q_list : list
-            A list of discharges
-        """
-        q_list = list(three_characteristic_discharges)
-        for iq in range(3):
-            if apply_q[iq]:
-                discharge = config.get(f"Q{iq + 1}", "Discharge", fallback="")
-                if self._is_float_str(discharge):
-                    q_list[iq] = float(discharge)
-                else:
-                    q_list[iq] = None
-            else:
-                q_list[iq] = None
-        return q_list
-
-    def _get_q_bankfull_from_config(self, config, q_threshold, q_levels):
-        """
-        Get the simulation discharge at which measure reaches bankfull
-        from configuration in batch mode (no user interaction).
-
-        Arguments
-        ---------
-        config : configparser.ConfigParser
-            Configuration of the analysis to be run.
-        q_threshold : Optional[float]
-            River discharge at which the measure becomes active
-        q_levels :
-            Characteristic discharges used by algorithm [m3/s].
-        Results
-        -------
-        q_bankfull : float
-            River discharge at which the measure is bankfull [m3/s].
-        """
-        if q_threshold is None or q_threshold < q_levels[1]:
-            q_bankfull = config.get("General", "Qbankfull", fallback="")
-            if self._is_float_str(q_bankfull):
-                q_bankfull = float(q_bankfull)
-            else:
-                q_bankfull = 0
-        else:
-            q_bankfull = 0
-        return q_bankfull
-
-    def _get_q_threshold_from_config(self, config):
-        """
-        Get the simulation discharge threshold from configuration in batch mode (no user interaction).
-
-        Arguments
-        ---------
-        config : configparser.ConfigParser
-            Configuration of the analysis to be run.
-
-        Results
-        -------
-        q_threshold : Optional[float]
-            River discharge at which the measure becomes active [m3/s].
-        """
-
-        q_threshold = config.get("General", "Qthreshold", fallback="")
-        if self._is_float_str(q_threshold):
-            q_threshold = float(q_threshold)
-        else:
-            q_threshold = None
-        return q_threshold
-
-    def _is_float_str(self, string: str) -> bool:
-        """
-        Check if a string represents a (floating point) number.
-
-        Arguments
-        ---------
-        string : str
-            The string to be checked.
-
-        Returns
-        -------
-        success : bool
-            Boolean indicating whether the the string can be converted to a number or not.
-        """
-        try:
-            float(string)
-            return True
-        except ValueError:
-            return False
-
-=======
             if initialized_config.apply_q[i] and not self._validator.is_valid(mode_str, config, i) and ret_val:
                 ret_val = False
         return ret_val
 
->>>>>>> 7f5e9482
     def _check_configuration_cond_waqua(
-        self, config: configparser.ConfigParser, i: int
-    ) -> bool:
+            self,
+            config: configparser.ConfigParser,
+            i : int) -> bool:
         """
         Check validity of one condition of a version 1 analysis configuration using WAQUA results.
 
@@ -381,43 +92,38 @@
         config : configparser.ConfigParser
             Configuration for the D-FAST Morphological Impact analysis.
         i : int
-            Flow condition to be checked.
+            Flow condition to be checked.            
 
         Returns
         -------
         success : bool
             Boolean indicating whether the D-FAST MI analysis configuration is valid.
         """
-        cond = "Q" + str(i + 1)
+        cond = "Q" + str(i+1)
         # condition block to be checked.
         # condition block must be specified since it must contain the Reference and WithMeasure file names
         return self._discharge_check(config, cond)
-
+    
     def _discharge_check(self, config: configparser.ConfigParser, cond: str) -> bool:
-        if not config.has_section(cond):
-            ApplicationSettingsHelper.log_text(
-                f"Please this {cond} is not in configuration file!"
-            )
+        if not config.has_section(cond) :
+            ApplicationSettingsHelper.log_text(f"Please this {cond} is not in configuration file!")
             return False
         if not config.has_option(cond, "Discharge"):
-            ApplicationSettingsHelper.log_text(
-                f"Please this {cond} is in the config but has no 'Discharge' key set!"
-            )
+            ApplicationSettingsHelper.log_text(f"Please this {cond} is in the config but has no 'Discharge' key set!")
             return False
         try:
             config.getfloat(cond, "Discharge")
         except ValueError:
             discharge_cond_str = config.get(cond, "Discharge", fallback="")
-            ApplicationSettingsHelper.log_text(
-                f"Please this is a condition ({cond}), "
-                f"but discharge in condition cfg file is not float but has value : {discharge_cond_str}!"
-            )
+            ApplicationSettingsHelper.log_text(f"Please this is a condition ({cond}), "
+                    f"but discharge in condition cfg file is not float but has value : {discharge_cond_str}!")
             return False
         return True
 
     def _check_configuration_cond_fm(
-        self, config: configparser.ConfigParser, i: int
-    ) -> bool:
+            self,
+            config: configparser.ConfigParser,
+            i : int) -> bool:
         """
         Check validity of one condition of a version 1 analysis configuration using D-Flow FM results.
 
@@ -426,28 +132,22 @@
         config : configparser.ConfigParser
             Configuration for the D-FAST Morphological Impact analysis.
         i : int
-            Flow condition to be checked.
+            Flow condition to be checked.            
 
         Returns
         -------
         success : bool
             Boolean indicating whether the D-FAST MI analysis configuration is valid.
         """
-        cond = "Q" + str(i + 1)
+        cond = "Q" + str(i+1)
         # condition block to be checked.
         # condition block must be specified since it must contain the Reference and WithMeasure file names
         return_value = self._discharge_check(config, cond)
 
-        if (
-            not self._check_key_with_file_value(config, cond, "Reference")
-            and return_value
-        ):
+        if not self._check_key_with_file_value(config, cond, "Reference") and return_value:
             return_value = False
 
-        if (
-            not self._check_key_with_file_value(config, cond, "WithMeasure")
-            and return_value
-        ):
+        if not self._check_key_with_file_value(config, cond, "WithMeasure") and return_value:
             return_value = False
 
         return return_value