--- conflicted
+++ resolved
@@ -28,11 +28,7 @@
 \title{D-FAST\\ Morphological Impact}
 \subtitle{}
 \manualtype{Technical Reference Manual and Test Report}
-<<<<<<< HEAD
-\distribution{Released for: \newline \phantom{M} \dfmi version 3.1 or higher}
-=======
-\distribution{Released for: \newline \phantom{M} \dfmi version 3.0.0 or higher}
->>>>>>> e5dfc610
+\distribution{Released for: \newline \phantom{M} \dfmi version 3.1.0 or higher}
 \version{\the\year.\the\month}
 
 \author{ }
